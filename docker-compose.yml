--- conflicted
+++ resolved
@@ -22,11 +22,7 @@
       # Our MGA ingest makes some *very* large transactions
       - "max_wal_size=2GB"
     ports:
-<<<<<<< HEAD
-      - "5555:5432"
-=======
       - "5432:5432"
->>>>>>> 679fd354
 
   worker:
     image: ghcr.io/microbiomedata/nmdc-server/worker:main
