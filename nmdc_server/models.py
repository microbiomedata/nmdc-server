--- conflicted
+++ resolved
@@ -1,10 +1,7 @@
 import enum
 from datetime import datetime
-<<<<<<< HEAD
 from importlib import resources
-=======
 from itertools import chain
->>>>>>> dbe5430a
 from typing import Any, Dict, Iterator, List, Optional, Type, Union
 from uuid import uuid4
 
