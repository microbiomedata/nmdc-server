--- conflicted
+++ resolved
@@ -1241,27 +1241,10 @@
             detail="This submission is currently being edited by a different user.",
         )
 
-<<<<<<< HEAD
-    # Create GitHub issue when metadata is being submitted and not a test submission, and
-    # user is owner if user role exists (only they can hit submit button anyway)
-    if (
-        submission.status == SubmissionStatusEnum.InProgress.text
-        and body_dict.get("status", None) == SubmissionStatusEnum.SubmittedPendingReview.text
-        and submission.is_test_submission is False
-        and current_user_role
-        and current_user_role.role == models.SubmissionEditorRole.owner
-    ):
-        submission_model = schemas_submission.SubmissionMetadataSchema.model_validate(submission)
-        try:
-            create_github_issue(submission_model, user)
-        except Exception as e:
-            logging.error(f"Failed to create/update Github issue: {str(e)}")
-=======
     # If the user has a role on the submission (being an admin, alone, is insufficient),
     # and the status is "Updates Required", automatically change it to "In Progress" upon edit
     if current_user_role and submission.status == SubmissionStatusEnum.UpdatesRequired.text:
         submission.status = SubmissionStatusEnum.InProgress.text
->>>>>>> aa592e95
 
     if body.field_notes_metadata is not None:
         submission.field_notes_metadata = body.field_notes_metadata
@@ -1306,6 +1289,7 @@
     """Update submission status"""
     submission = get_submission_for_user(db, id, user, allowed_roles=[SubmissionEditorRole.owner])
     current_status = submission.status
+    current_user_role = crud.get_submission_role(db, id, user.orcid)
 
     allowed_transitions = {
         SubmissionStatusEnum.UpdatesRequired.text: [SubmissionStatusEnum.InProgress.text],
@@ -1336,6 +1320,8 @@
     if (
         body.status == SubmissionStatusEnum.SubmittedPendingReview.text
         and submission.is_test_submission is False
+        and current_user_role
+        and current_user_role.role == models.SubmissionEditorRole.owner
     ):
         try:
             create_github_issue(submission, user)
