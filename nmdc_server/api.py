import csv
import json
import logging
import time
from enum import StrEnum
from importlib import resources
from io import BytesIO, StringIO
from typing import Any, Dict, List, Optional, Union, cast
from uuid import UUID, uuid4

import httpx
import requests
from fastapi import APIRouter, Depends, Header, HTTPException, Query, Response, status
from fastapi.responses import JSONResponse
from linkml_runtime.utils.schemaview import SchemaView
from nmdc_schema.nmdc import SubmissionStatusEnum
from sqlalchemy.orm import Session
from starlette.responses import StreamingResponse

from nmdc_server import crud, models, query, schemas, schemas_submission
from nmdc_server.auth import admin_required, get_current_user, login_required_responses
from nmdc_server.bulk_download_schema import BulkDownload, BulkDownloadCreate
from nmdc_server.config import settings
from nmdc_server.crud import (
    DataObjectReportVariant,
    context_edit_roles,
    get_submission_for_user,
    replace_nersc_data_url_prefix,
)
from nmdc_server.data_object_filters import WorkflowActivityTypeEnum
from nmdc_server.database import get_db
from nmdc_server.ingest.envo import nested_envo_trees
from nmdc_server.logger import get_logger
from nmdc_server.metadata import SampleMetadataSuggester
from nmdc_server.models import (
    SubmissionEditorRole,
    SubmissionImagesObject,
    SubmissionMetadata,
    SubmissionRole,
    User,
)
from nmdc_server.pagination import Pagination
from nmdc_server.storage import BucketName, sanitize_filename, storage
from nmdc_server.table import Table

router = APIRouter()

logger = get_logger(__name__)


# get application settings
@router.get("/settings", name="Get application settings")
async def get_settings() -> Dict[str, Any]:
    return {
        "disable_bulk_download": settings.disable_bulk_download.upper() == "YES",
        "portal_banner_message": settings.portal_banner_message,
        "portal_banner_title": settings.portal_banner_title,
    }


# get application version number
@router.get("/version", name="Get application and schema version identifiers")
async def get_version() -> schemas.VersionInfo:
    return schemas.VersionInfo()


# get the current user information
@router.get("/me", tags=["user"], name="Return the current user name")
async def me(user: User = Depends(get_current_user)):
    return user


# autocomplete search
@router.get(
    "/search",
    tags=["aggregation"],
    response_model=List[query.ConditionResultSchema],
)
def text_search(terms: str, limit=6, db: Session = Depends(get_db)):
    # Add 'ilike' filters for study and biosample columns users may want to search by
    study_name_filter = {
        "table": "study",
        "value": terms.lower(),
        "field": "name",
        "op": "like",
    }
    study_id_filter = {
        "table": "study",
        "value": terms.lower(),
        "field": "id",
        "op": "like",
    }
    study_description_filter = {
        "table": "study",
        "value": terms.lower(),
        "field": "description",
        "op": "like",
    }
    study_title_filter = {
        "table": "study",
        "value": terms.lower(),
        "field": "title",
        "op": "like",
    }
    biosample_name_filter = {
        "table": "biosample",
        "value": terms.lower(),
        "field": "name",
        "op": "like",
    }
    biosample_description_filter = {
        "table": "biosample",
        "value": terms.lower(),
        "field": "description",
        "op": "like",
    }
    biosample_title_filter = {
        "table": "biosample",
        "value": terms.lower(),
        "field": "title",
        "op": "like",
    }
    biosample_id_filter = {
        "table": "biosample",
        "value": terms.lower(),
        "field": "id",
        "op": "like",
    }
    # These two lists are of objects of separate types
    filters = crud.text_search(db, terms, limit)
    plaintext_filters = [
        query.SimpleConditionSchema(**study_name_filter),
        query.SimpleConditionSchema(**study_id_filter),
        query.SimpleConditionSchema(**study_description_filter),
        query.SimpleConditionSchema(**study_title_filter),
        query.SimpleConditionSchema(**biosample_name_filter),
        query.SimpleConditionSchema(**biosample_description_filter),
        query.SimpleConditionSchema(**biosample_title_filter),
        query.SimpleConditionSchema(**biosample_id_filter),
    ]
    return [*filters, *plaintext_filters]


# database summary
@router.get(
    "/summary",
    response_model=schemas.DatabaseSummary,
    tags=["aggregation"],
    response_model_exclude_unset=True,
)
async def get_database_summary(db: Session = Depends(get_db)):
    return crud.get_database_summary(db)


@router.get(
    "/stats",
    response_model=schemas.AggregationSummary,
    tags=["aggregation"],
)
async def get_aggregated_stats(db: Session = Depends(get_db)):
    return crud.get_aggregated_stats(db)


@router.get(
    "/admin/stats",
    response_model=schemas.AdminStats,
    tags=["administration"],
)
async def get_admin_stats(
    db: Session = Depends(get_db),
    user: models.User = Depends(admin_required),
):
    r"""
    Get statistics designed to be consumed by Data Portal/Submission Portal administrators.
    """

    return crud.get_admin_stats(db)


@router.get("/admin/data_object_report", name="Get a data object report")
async def get_data_object_report(
    db: Session = Depends(get_db),
    user: models.User = Depends(admin_required),
    variant: DataObjectReportVariant = Query(
        DataObjectReportVariant.normal,
        description="Whether you want the report to include only URLs.",
    ),
):
    r"""
    Returns a TSV-formatted report about all `DataObject`s that are the output
    of any `WorkflowExecution`.
    """

    header_row, data_rows = crud.get_data_object_report(db, variant=variant)

    # Build the report as an in-memory TSV "file" (buffer).
    # Reference: https://docs.python.org/3/library/csv.html#csv.writer
    buffer = StringIO()
    writer = csv.writer(buffer, delimiter="\t")
    writer.writerow(header_row)
    writer.writerows(data_rows)

    # Reset the buffer's internal file pointer to the beginning of the buffer, so that,
    # when we stream the buffer's contents later, all of its contents are included.
    buffer.seek(0)

    # Stream the buffer's contents to the HTTP client as a downloadable TSV file.
    filename = "data-object-report.tsv"
    response = StreamingResponse(
        buffer,
        media_type="text/tab-separated-values",
        headers={"Content-Disposition": f'attachment; filename="{filename}"'},
    )

    return response


@router.post(
    "/environment/sankey",
    response_model=List[schemas.EnvironmentSankeyAggregation],
    tags=["aggregation"],
)
async def get_environmental_sankey(
    query: query.BiosampleQuerySchema = query.BiosampleQuerySchema(),
    db: Session = Depends(get_db),
):
    return crud.get_environmental_sankey(db, query)


@router.post(
    "/environment/geospatial",
    response_model=List[schemas.EnvironmentGeospatialAggregation],
    tags=["aggregation"],
)
async def get_environmental_geospatial(
    query: query.BiosampleQuerySchema = query.BiosampleQuerySchema(), db: Session = Depends(get_db)
):
    return crud.get_environmental_geospatial(db, query)


def inject_download_counts(db: Session, results, data_object_ids: set[str]):
    """
    Hydrate paginated biosample results with data object download counts.

    This consolidates counting downloads into a single database query, rather than
    two queries for each data object included in the results (one for file_downloads, and
    another for bulk_downloads).
    """
    counts = crud.get_data_object_counts(db, list(data_object_ids))
    for b in results["results"]:
        for op in b.omics_processing:
            for da in op.outputs:
                da._download_count = counts[da.id]
            for od in op.omics_data:
                for da in od.outputs:
                    da._download_count = counts[da.id]
    return results


# biosample
@router.post(
    "/biosample/search",
    response_model=query.Paginated[schemas.Biosample],
    tags=["biosample"],
    name="Search for biosamples",
    description="Faceted search of biosample data.",
)
async def search_biosample(
    query: query.BiosampleSearchQuery = query.BiosampleSearchQuery(),
    db: Session = Depends(get_db),
    pagination: Pagination = Depends(),
):
    data_object_filter = query.data_object_filter

    data_object_ids = set()

    # Inject file object selection information before serialization.
    # This could potentially be more efficient to do in the database query,
    # but the code to generate the query would be much more complicated.
    # As a side effect, track all relevant data object IDs for this query.
    # They will be used to get download counts for all data objects in one
    # query.
    def insert_selected(biosample: schemas.Biosample) -> schemas.Biosample:
        for op in biosample.omics_processing:
            for da in op.outputs:
                data_object_ids.add(da.id)
                da.selected = schemas.DataObject.is_selected(
                    WorkflowActivityTypeEnum.raw_data, da, data_object_filter
                )
            for od in op.omics_data:
                workflow = WorkflowActivityTypeEnum(od.type)
                for da in od.outputs:
                    da.selected = schemas.DataObject.is_selected(workflow, da, data_object_filter)
                    data_object_ids.add(da.id)
        return biosample

    results = pagination.response(
        crud.search_biosample(
            db, query.conditions, data_object_filter, prefetch_omics_processing_data=True
        ),
        insert_selected,
    )
    # Filter out irrelevant workflow types based on the initial search conditions.
    # This might be possible with SQLAlchemy options, but we need to figure out how
    # to apply filters to the select related options.
    filter_data_object_tables = [
        Table.omics_processing,
        Table.gene_function,
        Table.metaproteomic_analysis,
    ]
    if any([condition.table in filter_data_object_tables for condition in query.conditions]):
        biosample_ids = [b.id for b in results["results"]]  # type: ignore
        omics_results = crud.search_omics_processing_for_biosamples(
            db, query.conditions, biosample_ids
        )
        omics_ids = set([str(o.id) for o in omics_results.all()])
        for biosample in results["results"]:
            biosample.omics_processing = [  # type: ignore
                op for op in biosample.omics_processing if op.id in omics_ids  # type: ignore
            ]
    return inject_download_counts(db, results, data_object_ids)


@router.post(
    "/biosample/facet",
    response_model=query.FacetResponse,
    tags=["biosample"],
    name="Get all values of an attribute",
)
async def facet_biosample(query: query.FacetQuery, db: Session = Depends(get_db)):
    return crud.facet_biosample(db, query.attribute, query.conditions)


@router.post(
    "/biosample/binned_facet",
    response_model=query.BinnedFacetResponse,
    tags=["biosample"],
    name="Get all values of a non-string attribute with binning",
)
async def binned_facet_biosample(query: query.BinnedFacetQuery, db: Session = Depends(get_db)):
    return crud.binned_facet_biosample(db, **query.dict())


@router.get(
    "/biosample/{biosample_id}",
    response_model=schemas.Biosample,
    tags=["biosample"],
)
async def get_biosample(biosample_id: str, db: Session = Depends(get_db)):
    db_biosample = crud.get_biosample(db, biosample_id)
    if db_biosample is None:
        raise HTTPException(status_code=404, detail="Biosample not found")
    return db_biosample


@router.get(
    "/envo/tree",
    response_model=schemas.EnvoTreeResponse,
    tags=["envo"],
)
async def get_envo_tree():
    return schemas.EnvoTreeResponse(trees=nested_envo_trees())


@router.get(
    "/kegg/module/{module}",
    response_model=schemas.KeggTermListResponse,
    tags=["kegg"],
)
async def get_kegg_terms_for_module(module: str, db: Session = Depends(get_db)):
    terms = crud.list_ko_terms_for_module(db, module)
    return schemas.KeggTermListResponse(terms=terms)


@router.get(
    "/kegg/pathway/{pathway}",
    response_model=schemas.KeggTermListResponse,
    tags=["kegg"],
)
async def get_kegg_terms_for_pathway(pathway: str, db: Session = Depends(get_db)):
    terms = crud.list_ko_terms_for_pathway(db, pathway)
    return schemas.KeggTermListResponse(terms=terms)


@router.get(
    "/kegg/term/search",
    response_model=schemas.KeggTermTextListResponse,
    tags=["kegg"],
)
async def kegg_text_search(query: str, limit=20, db: Session = Depends(get_db)):
    terms = crud.kegg_text_search(db, query, limit)
    return schemas.KeggTermTextListResponse(terms=terms)


@router.get(
    "/cog/term/search",
    response_model=schemas.KeggTermTextListResponse,
    tags=["gene_function"],
)
async def cog_text_search(query: str, limit=20, db: Session = Depends(get_db)):
    terms = crud.cog_text_search(db, query, limit)
    return schemas.KeggTermTextListResponse(terms=terms)


@router.get(
    "/pfam/term/search",
    response_model=schemas.KeggTermTextListResponse,
    tags=["gene_function"],
)
async def pfam_text_search(query: str, limit=20, db: Session = Depends(get_db)):
    terms = crud.pfam_text_search(db, query, limit)
    return schemas.KeggTermTextListResponse(terms=terms)


@router.get(
    "/go/term/search",
    response_model=schemas.KeggTermTextListResponse,
    tags=["gene_function"],
)
async def go_text_search(query: str, limit=20, db: Session = Depends(get_db)):
    terms = crud.go_text_search(db, query, limit)
    return schemas.KeggTermTextListResponse(terms=terms)


# study
@router.post(
    "/study/search",
    response_model=query.StudySearchResponse,
    tags=["study"],
    name="Search for studies",
    description="Faceted search of study data.",
)
async def search_study(
    q: query.SearchQuery = query.SearchQuery(),
    db: Session = Depends(get_db),
    pagination: Pagination = Depends(),
):
    top_level_condition: List[query.ConditionSchema] = [
        query.SimpleConditionSchema(
            **{
                "field": "part_of",
                "op": "==",
                "value": "null",
                "table": "study",
            }
        )
    ]
    children_condition: List[query.ConditionSchema] = [
        query.SimpleConditionSchema(
            **{
                "field": "part_of",
                "op": "!=",
                "value": "null",
                "table": "study",
            }
        )
    ]

    top_level_condition.extend(q.conditions)
    children_condition.extend(q.conditions)

    children_studies = crud.search_study(db, children_condition).all()
    top_level_studies = crud.search_study(db, top_level_condition).all()

    for parent in top_level_studies:
        parent.children = []
        for child in children_studies:
            if child.part_of is not None and parent.id in child.part_of:
                parent.children.append(child)

    # If there are children studies that match the query, but their top level studies do not,
    # and they are not already listed as children of another top level study,
    # add the child to the top level studies
    for child in children_studies:
        for parent_id in child.part_of:
            if (
                parent_id not in [parent.id for parent in top_level_studies]
                and child.id not in [parent.id for parent in top_level_studies]
                and child.id
                not in [child.id for parent in top_level_studies for child in parent.children]
            ):
                top_level_studies.append(child)

    count = len(top_level_studies)

    total = crud.search_study(db, q.conditions).count()

    structured_results: query.StudySearchResponse = query.StudySearchResponse(
        count=count,
        results=top_level_studies[pagination.offset : pagination.limit + pagination.offset],
        total=total,
    )
    return structured_results


@router.post(
    "/study/facet",
    response_model=query.FacetResponse,
    tags=["study"],
    name="Get all values of an attribute",
)
async def facet_study(query: query.FacetQuery, db: Session = Depends(get_db)):
    return crud.facet_study(db, query.attribute, query.conditions)


@router.post(
    "/study/binned_facet",
    response_model=query.BinnedFacetResponse,
    tags=["study"],
    name="Get all values of a non-string attribute with binning",
)
async def binned_facet_study(query: query.BinnedFacetQuery, db: Session = Depends(get_db)):
    return crud.binned_facet_study(db, **query.dict())


@router.get(
    "/study/{study_id}",
    response_model=schemas.Study,
    tags=["study"],
)
async def get_study(study_id: str, db: Session = Depends(get_db)):
    db_study = crud.get_study(db, study_id)

    children_condition: List[query.ConditionSchema] = [
        query.SimpleConditionSchema(
            **{"field": "part_of", "op": "!=", "value": "null", "table": "study"}
        )
    ]

    children_studies = crud.search_study(db, children_condition).all()
    if db_study:
        db_study.children = []
        for child in children_studies:
            if child.part_of is not None and db_study.id in child.part_of:
                db_study.children.append(child)

    if db_study is None:
        raise HTTPException(status_code=404, detail="Study not found")
    return db_study


@router.get("/study/{study_id}/image", tags=["study"])
async def get_study_image(study_id: str, db: Session = Depends(get_db)):
    image = crud.get_study_image(db, study_id)
    if image is None:
        raise HTTPException(status_code=404, detail="No image exists for this study")
    return StreamingResponse(BytesIO(image), media_type="image/jpeg")


# data_generation
# Note the intermingling of the terms "data generation" and "omics processing."
# The Berkeley schema (NMDC schema v11) did away with the phrase "omics processing."
# As a result, public-facing uses of "omics processing" should be replaced with
# "data generation."
# Future work should go in to a more thorough conversion of omics process to data generation.
@router.post(
    "/data_generation/search",
    response_model=query.Paginated[schemas.OmicsProcessing],
    tags=["data_generation"],
    name="Search for data generations",
    description="Faceted search of data_generation data.",
)
async def search_omics_processing(
    query: query.SearchQuery = query.SearchQuery(),
    db: Session = Depends(get_db),
    pagination: Pagination = Depends(),
):
    return pagination.response(crud.search_omics_processing(db, query.conditions))


@router.post(
    "/data_generation/facet",
    response_model=query.FacetResponse,
    tags=["data_generation"],
    name="Get all values of an attribute",
)
async def facet_omics_processing(query: query.FacetQuery, db: Session = Depends(get_db)):
    return crud.facet_omics_processing(db, query.attribute, query.conditions)


@router.post(
    "/data_generation/binned_facet",
    response_model=query.BinnedFacetResponse,
    tags=["data_generation"],
    name="Get all values of a non-string attribute with binning",
)
async def binned_facet_omics_processing(
    query: query.BinnedFacetQuery, db: Session = Depends(get_db)
):
    return crud.binned_facet_omics_processing(db, **query.dict())


@router.get(
    "/data_generation/{data_generation_id}",
    response_model=schemas.OmicsProcessing,
    tags=["data_generation"],
)
async def get_omics_processing(data_generation_id: str, db: Session = Depends(get_db)):
    db_omics_processing = crud.get_omics_processing(db, data_generation_id)
    if db_omics_processing is None:
        raise HTTPException(status_code=404, detail="OmicsProcessing not found")
    return db_omics_processing


@router.get(
    "/data_generation/{data_generation_id}/outputs",
    response_model=List[schemas.DataObject],
    tags=["data_generation"],
)
async def list_omics_processing_data_objects(
    data_generation_id: str, db: Session = Depends(get_db)
):
    return crud.list_omics_processing_data_objects(db, data_generation_id).all()


# data object
@router.get(
    "/data_object/{data_object_id}",
    response_model=schemas.DataObject,
    tags=["data_object"],
)
async def get_data_object(data_object_id: str, db: Session = Depends(get_db)):
    db_data_object = crud.get_data_object(db, data_object_id)
    if db_data_object is None:
        raise HTTPException(status_code=404, detail="DataObject not found")
    return db_data_object


@router.get(
    "/data_object/{data_object_id}/download",
    tags=["data_object"],
    responses=login_required_responses,
)
async def download_data_object(
    data_object_id: str,
    user_agent: Optional[str] = Header(None),
    x_forwarded_for: Optional[str] = Header(None),
    db: Session = Depends(get_db),
    user: models.User = Depends(get_current_user),
):
    ip = (x_forwarded_for or "").split(",")[0].strip()
    data_object = crud.get_data_object(db, data_object_id)
    if data_object is None:
        raise HTTPException(status_code=404, detail="DataObject not found")
    url = data_object.url
    if url is None:
        raise HTTPException(status_code=404, detail="DataObject has no url reference")

    # Overwrite the prefix of the URL if it refers to a data file hosted at NERSC.
    url = replace_nersc_data_url_prefix(
        url=url, replacement_url_prefix=settings.nersc_data_url_external_replacement_prefix
    )

    file_download = schemas.FileDownloadCreate(
        ip=ip,
        user_agent=user_agent,
        orcid=user.orcid,
        data_object_id=data_object_id,
    )
    crud.create_file_download(db, file_download)
    return {
        "url": url,
    }


@router.get("/data_object/{data_object_id}/get_html_content_url")
async def get_data_object_html_content(data_object_id: str, db: Session = Depends(get_db)):
    data_object = crud.get_data_object(db, data_object_id)
    if data_object is None:
        raise HTTPException(status_code=404, detail="DataObject not found")
    url = data_object.url
    if url is None:
        raise HTTPException(status_code=404, detail="DataObject has no url reference")

    # Overwrite the prefix of the URL if it refers to a data file hosted at NERSC.
    url = replace_nersc_data_url_prefix(
        url=url, replacement_url_prefix=settings.nersc_data_url_external_replacement_prefix
    )

    if data_object.file_type in [
        "Kraken2 Krona Plot",
        "GOTTCHA2 Krona Plot",
        "Centrifuge Krona Plot",
    ]:
        return {
            "url": url,
        }
    raise HTTPException(status_code=400, detail="DataObject has no relevant HTML content")


@router.post(
    "/data_object/workflow_summary",
    response_model=schemas.DataObjectAggregation,
    tags=["data_object"],
    name="Aggregate data objects by workflow",
)
def data_object_aggregation(
    query: query.DataObjectQuerySchema = query.DataObjectQuerySchema(),
    db: Session = Depends(get_db),
):
    return crud.aggregate_data_object_by_workflow(db, query.conditions)


@router.get("/principal_investigator/{principal_investigator_id}", tags=["principal_investigator"])
async def get_pi_image(principal_investigator_id: UUID, db: Session = Depends(get_db)):
    image = crud.get_pi_image(db, principal_investigator_id)
    if image is None:
        raise HTTPException(status_code=404, detail="Principal investigator  not found")

    return StreamingResponse(BytesIO(image), media_type="image/jpeg")


@router.post(
    "/bulk_download",
    tags=["download"],
    response_model=BulkDownload,
    responses=login_required_responses,
    status_code=201,
)
async def create_bulk_download(
    user_agent: Optional[str] = Header(None),
    x_forwarded_for: Optional[str] = Header(None),
    query: query.BiosampleQuerySchema = query.BiosampleQuerySchema(),
    db: Session = Depends(get_db),
    user: models.User = Depends(get_current_user),
):
    ip = (x_forwarded_for or "").split(",")[0].strip()
    bulk_download = crud.create_bulk_download(
        db,
        BulkDownloadCreate(
            ip=ip,
            user_agent=user_agent,
            orcid=user.orcid,
            conditions=query.conditions,
            filter=query.data_object_filter,
        ),
    )
    if bulk_download is None:
        return JSONResponse(status_code=400, content={"error": "no files matched the filter"})
    return bulk_download


@router.post(
    "/bulk_download/summary",
    tags=["download"],
    response_model=query.DataObjectAggregation,
)
async def get_data_object_aggregation(
    query: query.DataObjectQuerySchema = query.DataObjectQuerySchema(),
    db: Session = Depends(get_db),
):
    return query.aggregate(db)


async def stream_zip_archive(zip_file_descriptor: Dict[str, Any]):
    r"""
    Sends the specified `zip_file_descriptor` to ZipStreamer and receives
    a ZIP archive in response, which this function yields in chunks.
    """
    last_chunk_time = time.time()

    # TODO: Consider lowering the "severity" of these `logger.warning` statements to `logger.debug`.
    # Note: We added these statements to help with debugging when this functionality was new.
    logger.warning(f"Processing ZIP file descriptor: {zip_file_descriptor=}")
    logger.warning("Using ZipStreamer service to stream ZIP archive...")
    async with (
        httpx.AsyncClient(timeout=None) as client,
        client.stream("POST", settings.zip_streamer_url, json=zip_file_descriptor) as response,
    ):
        async for chunk in response.aiter_bytes(chunk_size=settings.zip_streamer_chunk_size_bytes):
            this_chunk_time = time.time()
            time_elapsed = this_chunk_time - last_chunk_time
            # TODO: either clean up this logging depending on how useful it is, or make the
            # hardcoded value a setting to be read from the environment.
            # The number 5 was chosen because it is the default timeout length for HTTPX.
            if time_elapsed > 5:
                message = f"This chunk took a while to arrive. It arrived in {int(time_elapsed)}s"
                logger.warning(message)
            last_chunk_time = this_chunk_time
            yield chunk


@router.get(
    "/bulk_download/{bulk_download_id}",
    tags=["download"],
)
async def download_zip_file(
    bulk_download_id: UUID,
    db: Session = Depends(get_db),
):
    zip_file_descriptor = crud.get_zip_download(db, bulk_download_id)
    if not zip_file_descriptor:
        return

    return StreamingResponse(
        stream_zip_archive(zip_file_descriptor),
        media_type="application/zip",
        headers={
            "Content-Disposition": f"attachment; filename={zip_file_descriptor['suggestedFilename']}"  # noqa: E501
        },
    )


@router.get(
    "/metadata_submission/mixs_report",
    tags=["metadata_submission"],
)
async def get_metadata_submissions_mixs(
    db: Session = Depends(get_db), user: models.User = Depends(get_current_user)
):
    r"""
    Generate a TSV-formatted report of biosamples belonging to submissions
    that have a status of "Submitted - Pending Review".

    The report indicates which environmental package/extension, broad scale,
    local scale, and medium are specified for each biosample. The report is
    designed to facilitate the review of submissions by NMDC team members.
    """
    if not user.is_admin:
        raise HTTPException(status_code=403, detail="Your account has insufficient privileges.")

    # Get the submissions from the database.
    q = crud.get_query_for_submitted_pending_review_submissions(db)
    submissions = q.all()

    # Iterate through the submissions, building the data rows for the report.
    header_row = [
        "Submission ID",
        "Status",
        "Sample Name",
        "Environmental Package/Extension",
        "Environmental Broad Scale",
        "Environmental Local Scale",
        "Environmental Medium",
        "Package T/F",
        "Broad Scale T/F",
        "Local Scale T/F",
        "Medium T/F",
    ]

    # Get submission schema view for enum validation
    schema = fetch_nmdc_submission_schema()

    data_rows = []
    for s in submissions:

        metadata = s.metadata_submission  # creates a concise alias
        sample_data = metadata["sampleData"] if "sampleData" in metadata else {}
        env_pkg = metadata.get("packageName", "")

        # Get sample names from each sample type
        for sample_type in sample_data:
            samples = sample_data[sample_type] if sample_type in sample_data else []
            # Iterate through each sample and extract the name
            for x in samples:
                # Get the sample name
                sample_name = x["samp_name"] if "samp_name" in x else ""
                sample_name = str(sample_name)
                sample_name = sample_name.replace("\t", "")
                sample_name = sample_name.replace("\r", "")
                sample_name = sample_name.replace("\n", "").lstrip("_")

                # Get the env broad scale
                env_broad_scale = x["env_broad_scale"] if "env_broad_scale" in x else ""
                env_broad_scale = str(env_broad_scale)
                env_broad_scale = env_broad_scale.replace("\t", "")
                env_broad_scale = env_broad_scale.replace("\r", "")
                env_broad_scale = env_broad_scale.replace("\n", "").lstrip("_")

                # Get the env local scale
                env_local_scale = x["env_local_scale"] if "env_local_scale" in x else ""
                env_local_scale = str(env_local_scale)
                env_local_scale = env_local_scale.replace("\t", "")
                env_local_scale = env_local_scale.replace("\r", "")
                env_local_scale = env_local_scale.replace("\n", "").lstrip("_")

                # Get the env medium
                env_medium = x["env_medium"] if "env_medium" in x else ""
                env_medium = str(env_medium)
                env_medium = env_medium.replace("\t", "")
                env_medium = env_medium.replace("\r", "")
                env_medium = env_medium.replace("\n", "").lstrip("_")

                # Check against permissible values
                env_pkg_enum, env_broad_enum, env_local_enum, env_med_enum = check_permissible_val(
                    schema, env_pkg, env_broad_scale, env_local_scale, env_medium
                )

                # Append each sample as new row (with env data)
                data_row = [
                    s.id,
                    s.status,
                    sample_name,
                    env_pkg,
                    env_broad_scale,
                    env_local_scale,
                    env_medium,
                    env_pkg_enum,
                    env_broad_enum,
                    env_local_enum,
                    env_med_enum,
                ]
                data_rows.append(data_row)

    # Build the report as an in-memory TSV "file" (buffer).
    # Reference: https://docs.python.org/3/library/csv.html#csv.writer
    buffer = StringIO()
    writer = csv.writer(buffer, delimiter="\t")
    writer.writerow(header_row)
    writer.writerows(data_rows)

    # Reset the buffer's internal file pointer to the beginning of the buffer, so that,
    # when we stream the buffer's contents later, all of its contents are included.
    buffer.seek(0)

    # Stream the buffer's contents to the HTTP client as a downloadable TSV file.
    # Reference: https://fastapi.tiangolo.com/advanced/custom-response
    # Reference: https://mimetype.io/text/tab-separated-values
    filename = "mixs-report.tsv"
    response = StreamingResponse(
        buffer,
        media_type="text/tab-separated-values",
        headers={"Content-Disposition": f'attachment; filename="{filename}"'},
    )

    return response


def fetch_nmdc_submission_schema():
    r"""
    Helper function to get a copy of the current NMDC
    Submission Schema.

    This function specifically returns the enums from
    the NMDC Submission Schema.
    """

    submission_schema_files = resources.files("nmdc_submission_schema")

    # Load each class in the submission schema, ensure that each slot of the class
    # is fully materialized into attributes, and then drop the slot usage definitions
    # to save some bytes.
    schema_path = submission_schema_files / "schema/nmdc_submission_schema.yaml"
    sv = SchemaView(str(schema_path))
    enum_view = sv.all_enums()

    # Get only the enums to have a smaller schema to pass and compare against
    isolated_enums = {
        enum_name: {
            # Also only grab the relevant pieces - name and perm. values
            "name": enum_data["name"],
            "permissible_values": list(enum_data["permissible_values"].keys()),
        }
        for enum_name, enum_data in enum_view.items()
        # Only grab the enums that are relevant to the MIxS data check
        if ("EnvPackage" in enum_name)
        or ("EnvMedium" in enum_name)
        or ("EnvBroadScale" in enum_name)
        or ("EnvLocalScale" in enum_name)
    }

    return isolated_enums


def check_permissible_val(
    schema: dict, env_pkg: str, env_broad_scale: str, env_local_scale: str, env_medium: str
):
    r"""
    Helper function to check the value passed in against the
    permissible values provided for pertaining enums in the
    NMDC Submission Schema copy (returned from fetch_nmdc_submission_schema).
    """

    # Perform enum checks
    env_pkg_enum = "False"
    env_broad_scale_enum = "False"
    env_local_scale_enum = "False"
    env_medium_enum = "False"

    if env_pkg in schema["EnvPackageEnum"]["permissible_values"]:
        env_pkg_enum = "True"

    # Enums exist currently for water, soil, sediment, and plant-associated
    # confirmed_enums will need to be updated as more enum types are added
    confirmed_enums = ["water", "soil", "sediment", "plant-associated"]

    if env_pkg in confirmed_enums:

        # Transform env_package to use it to find enums without updating to include each biome type
        # Replace dashes with spaces, capitalize each word, then remove the space
        temp_env_pkg = env_pkg
        temp_env_pkg = temp_env_pkg.replace("-", " ")
        temp_env_pkg = temp_env_pkg.title()
        temp_env_pkg = temp_env_pkg.replace(" ", "")

        # Validate the rest of the enums
        if env_broad_scale in schema[f"EnvBroadScale{temp_env_pkg}Enum"]["permissible_values"]:
            env_broad_scale_enum = "True"
        if env_local_scale in schema[f"EnvLocalScale{temp_env_pkg}Enum"]["permissible_values"]:
            env_local_scale_enum = "True"
        if env_medium in schema[f"EnvMedium{temp_env_pkg}Enum"]["permissible_values"]:
            env_medium_enum = "True"

    return env_pkg_enum, env_broad_scale_enum, env_local_scale_enum, env_medium_enum


@router.get(
    "/metadata_submission/report",
    tags=["metadata_submission"],
)
async def get_metadata_submissions_report(
    db: Session = Depends(get_db),
    user: models.User = Depends(get_current_user),
):
    r"""
    Download a TSV file containing a high-level report of Submission Portal submissions,
    including their ID, author info, study info, and PI info.
    """
    if not user.is_admin:
        raise HTTPException(status_code=403, detail="Your account has insufficient privileges.")

    # Get the submissions from the database.
    q = crud.get_query_for_all_submissions(db)
    submissions = q.all()

    # Iterate through the submissions, building the data rows for the report.
    header_row = [
        "Submission ID",
        "Author ORCID",
        "Author Name",
        "Study Name",
        "PI Name",
        "PI Email",
        "Source Client",
        "Status",
        "Is Test Submission",
        "Date Last Modified",
        "Date Created",
        "Number of Samples",
    ]
    data_rows = []
    for s in submissions:
        sample_count = 0
        metadata = s.metadata_submission  # creates a concise alias
        # find the number of samples in the submission
        # Note: `metadata["sampleData"]` is a dictionary where keys are sample types
        #       and values are lists of samples of that type.
        # Reference: https://microbiomedata.github.io/submission-schema/SampleData/
        sample_data = metadata["sampleData"]
        for sample_type in sample_data:
            sample_count += len(sample_data[sample_type])

        author_user = s.author  # note: `s.author` is a `models.User` instance
        study_form = metadata["studyForm"] if "studyForm" in metadata else {}
        study_name = study_form["studyName"] if "studyName" in study_form else ""
        pi_name = study_form["piName"] if "piName" in study_form else ""
        pi_email = study_form["piEmail"] if "piEmail" in study_form else ""
        data_row = [
            s.id,
            s.author_orcid,
            author_user.name,
            study_name,
            pi_name,
            pi_email,
            s.source_client,
            s.status,
            s.is_test_submission,
            s.date_last_modified,
            s.created,
            sample_count,
        ]
        data_rows.append(data_row)

    # Build the report as an in-memory TSV "file" (buffer).
    # Reference: https://docs.python.org/3/library/csv.html#csv.writer
    buffer = StringIO()
    writer = csv.writer(buffer, delimiter="\t")
    writer.writerow(header_row)
    writer.writerows(data_rows)

    # Reset the buffer's internal file pointer to the beginning of the buffer, so that,
    # when we stream the buffer's contents later, all of its contents are included.
    buffer.seek(0)

    # Stream the buffer's contents to the HTTP client as a downloadable TSV file.
    # Reference: https://fastapi.tiangolo.com/advanced/custom-response
    # Reference: https://mimetype.io/text/tab-separated-values
    filename = "submissions-report.tsv"
    response = StreamingResponse(
        buffer,
        media_type="text/tab-separated-values",
        headers={"Content-Disposition": f'attachment; filename="{filename}"'},
    )

    return response


async def get_paginated_submission_list(
    db: Session = Depends(get_db),
    user: models.User = Depends(get_current_user),
    pagination: Pagination = Depends(),
    column_sort: str = "created",
    sort_order: str = "desc",
    is_test_submission_filter: Optional[bool] = None,
):
    """
    Dependency function for getting a list of submissions with pagination, sorting, and filtering
    applied.
    """
    query = crud.get_submissions_for_user(
        db, user, column_sort, sort_order, is_test_submission_filter
    )
    return pagination.response(query)


# The following two endpoints perform the same underlying query, but only differ in the
# response model they return.
@router.get(
    "/metadata_submission",
    tags=["metadata_submission"],
    responses=login_required_responses,
    response_model=query.Paginated[schemas_submission.SubmissionMetadataSchema],
)
async def list_submissions(submissions=Depends(get_paginated_submission_list)):
    """Return a paginated list of submissions in full detail."""
    return submissions


@router.get(
    "/metadata_submission/slim",
    tags=["metadata_submission"],
    responses=login_required_responses,
    response_model=query.Paginated[schemas_submission.SubmissionMetadataSchemaSlim],
)
async def list_submissions_slim(submissions=Depends(get_paginated_submission_list)):
    """Return a paginated list of submissions in slim format."""
    return submissions


@router.get(
    "/metadata_submission/{id}",
    tags=["metadata_submission"],
    responses=login_required_responses,
    response_model=schemas_submission.SubmissionMetadataSchema,
)
async def get_submission(
    id: str,
    db: Session = Depends(get_db),
    user: models.User = Depends(get_current_user),
):
    submission: Optional[models.SubmissionMetadata] = db.get(SubmissionMetadata, id)  # type: ignore
    if submission is None:
        raise HTTPException(status_code=404, detail="Submission not found")

    if user.is_admin or crud.can_read_submission(db, id, user.orcid):
        permission_level = None
        if user.orcid in submission.owners:
            permission_level = models.SubmissionEditorRole.owner.value
        elif user.is_admin or user.orcid in submission.editors:
            permission_level = models.SubmissionEditorRole.editor.value
        elif user.orcid in submission.metadata_contributors:
            permission_level = models.SubmissionEditorRole.metadata_contributor.value
        elif user.orcid in submission.viewers:
            permission_level = models.SubmissionEditorRole.viewer.value
        submission_metadata_schema = schemas_submission.SubmissionMetadataSchema.model_validate(
            submission
        )
        submission_metadata_schema.permission_level = permission_level

        return submission_metadata_schema

    raise HTTPException(status_code=403, detail="Must have access.")


def can_save_submission(role: models.SubmissionRole, data: dict, status: str):
    """Compare a patch payload with what the user can actually save."""
    metadata_contributor_fields = set(["sampleData", "metadata_submission"])
    editor_fields = set(
        [
            "packageName",
            "contextForm",
            "addressForm",
            "templates",
            "studyForm",
            "multiOmicsForm",
            "sampleData",
            "metadata_submission",
        ]
    )
    attempted_patch_fields = set(
        [key for key in data] + [key for key in data.get("metadata_submission", {})]
    )
    fields_for_permission = {
        models.SubmissionEditorRole.editor: editor_fields,
        models.SubmissionEditorRole.metadata_contributor: metadata_contributor_fields,
    }
    permission_level = models.SubmissionEditorRole(role.role)
    if status in [SubmissionStatusEnum.InProgress.text, SubmissionStatusEnum.UpdatesRequired.text]:
        if permission_level == models.SubmissionEditorRole.owner:
            return True
        elif permission_level == models.SubmissionEditorRole.viewer:
            return False
        else:
            allowed_fields = fields_for_permission[permission_level]
            return all([field in allowed_fields for field in attempted_patch_fields])
    else:
        return False


@router.patch(
    "/metadata_submission/{id}",
    tags=["metadata_submission"],
    responses=login_required_responses,
    response_model=schemas_submission.SubmissionMetadataSchema,
)
async def update_submission(
    id: str,
    body: schemas_submission.SubmissionMetadataSchemaPatch,
    db: Session = Depends(get_db),
    user: models.User = Depends(get_current_user),
):
    submission = db.get(SubmissionMetadata, id)  # type: ignore
    body_dict = body.dict(exclude_unset=True)
    if submission is None:
        raise HTTPException(status_code=404, detail="Submission not found")

    current_user_role = crud.get_submission_role(db, id, user.orcid)
    if not (
        user.is_admin
        or (
            current_user_role
            and can_save_submission(current_user_role, body_dict, submission.status)
        )
    ):
        raise HTTPException(403, detail="Must have access.")

    has_lock = crud.try_get_submission_lock(db, submission.id, user.id)
    if not has_lock:
        raise HTTPException(
            status_code=400,
            detail="This submission is currently being edited by a different user.",
        )

<<<<<<< HEAD
    # Create GitHub issue when metadata is being submitted and not a test submission, and
    # user is owner if user role exists (only they can hit submit button anyway)
    if (
        submission.status == SubmissionStatusEnum.InProgress.text
        and body_dict.get("status", None) == SubmissionStatusEnum.SubmittedPendingReview.text
        and submission.is_test_submission is False
        and current_user_role
        and current_user_role.role == models.SubmissionEditorRole.owner
    ):
=======
    # Create GitHub issue when metadata is being submitted and not a test submission
    if submitted(submission.status, body_dict.get("status", None), submission.is_test_submission):
>>>>>>> a7d1ff7e
        submission_model = schemas_submission.SubmissionMetadataSchema.model_validate(submission)
        try:
            create_github_issue(submission_model, user)
        except Exception as e:
            logging.error(f"Failed to create/update Github issue: {str(e)}")

    if body.field_notes_metadata is not None:
        submission.field_notes_metadata = body.field_notes_metadata

    # Merge the submission metadata dicts
    submission.metadata_submission = (
        submission.metadata_submission | body_dict["metadata_submission"]
    )
    # TODO: remove the child properties "studyName" and "templates" in favor of the top-
    # level property. Requires some coordination between this API and its clients.
    if "studyForm" in body_dict["metadata_submission"]:
        submission.study_name = body_dict["metadata_submission"]["studyForm"]["studyName"]
    if "templates" in body_dict["metadata_submission"]:
        submission.templates = body_dict["metadata_submission"]["templates"]
    # Update permissions and status if the user is an "owner" or "admin"
    _update_permissions_and_status(db, submission, body_dict, current_user_role, user)
    crud.update_submission_lock(db, submission.id)
    return submission


def _update_permissions_and_status(
    db: Session,
    submission: SubmissionMetadata,
    body_dict: dict,
    current_user_role,
    user: models.User,
):
    """Update permissions and status if user is owner or admin"""

    if (
        current_user_role and current_user_role.role == models.SubmissionEditorRole.owner
    ) or user.is_admin:
        new_permissions = body_dict.get("permissions", None)
        if new_permissions is not None:
            crud.update_submission_contributor_roles(db, submission, new_permissions)

        if body_dict.get("status", None):
            new_status = body_dict["status"]
            allowed_transitions = {
                SubmissionStatusEnum.UpdatesRequired.text: SubmissionStatusEnum.InProgress.text,
                SubmissionStatusEnum.InProgress.text: SubmissionStatusEnum.SubmittedPendingReview.text,
            }
            current_status = submission.status
            if (
                current_status in allowed_transitions
                and new_status in allowed_transitions[current_status]
                and submission.is_test_submission is False
            ):
                submission.status = body_dict["status"]
        db.commit()


def submitted(stored_status: str, new_status: str, is_test: bool):
    """
    Determine if submission was submitted based on status change
    """

    if (
        stored_status == SubmissionStatusEnum.InProgress.text
        and new_status == SubmissionStatusEnum.SubmittedPendingReview.text
        and is_test is False
    ):
        return True
    else:
        return False


def create_github_issue(submission: schemas_submission.SubmissionMetadataSchema, user):
    """
    Create or update a Github issue depending on if an issue exists for the submission id.
    Updates all matching issues if there's more than one, but should typically be one.
    """
    gh_url = str(settings.github_issue_url)
    token = settings.github_authentication_token
    assignee = settings.github_issue_assignee
    # If the settings for issue creation weren't supplied return, no need to do anything further
    if gh_url is None or token is None:
        return None

    headers = {"Authorization": f"Bearer {token}", "Content-Type": "text/plain; charset=utf-8"}

    # Check for existing issues first
    existing_issues = check_existing_github_issues(submission.id, headers, gh_url, user)

    if existing_issues is None:

        # Gathering the fields we want to display in the issue
        study_form = submission.metadata_submission.studyForm
        multiomics_form = submission.metadata_submission.multiOmicsForm
        pi_name = study_form.piName
        pi_orcid = study_form.piOrcid
        data_generated = "Yes" if multiomics_form.dataGenerated else "No"
        omics_processing_types = ", ".join(multiomics_form.omicsProcessingTypes)
        sample_types = ", ".join(submission.metadata_submission.templates)
        num_samples = submission.sample_count

        # some variable data to supply depending on if data has been generated or not
        id_dict = {
            "NCBI ID: ": study_form.NCBIBioProjectId,
            "GOLD ID: ": study_form.GOLDStudyId,
            "JGI ID: ": multiomics_form.JGIStudyId,
            "EMSL ID: ": multiomics_form.studyNumber,
            "Alternative IDs: ": ", ".join(study_form.alternativeNames),
        }
        valid_ids = []
        for key, value in id_dict.items():
            if str(value) != "":
                valid_ids.append(key + value)

        # assemble the body of the API request
        body_lis = [
            f"Issue created from host: {settings.host}",
            f"Submitter: {user.name}, {user.orcid}",
            f"Submission ID: {submission.id}",
            f"Has data been generated: {data_generated}",
            f"PI name: {pi_name}",
            f"PI orcid: {pi_orcid}",
            f"Status: {SubmissionStatusEnum.SubmittedPendingReview.text}",
            f"Data types: {omics_processing_types}",
            f"Sample type: {sample_types}",
            f"Number of samples: {num_samples}",
        ] + valid_ids
        body_string = " \n ".join(body_lis)
        payload_dict = {
            "title": f"NMDC Submission: {submission.id}",
            "body": body_string,
            "assignees": [assignee],
        }

        payload = json.dumps(payload_dict)

        # make request and log an error or success depending on reply
        res = requests.post(url=gh_url, data=payload, headers=headers)
        if res.status_code != 201:
            logging.error(f"Github issue creation failed with code {res.status_code}")
            logging.error(res.reason)

        else:
            logging.info(f"Github issue creation successful with code {res.status_code}")
            logging.info(res.reason)

    else:
        for issue in existing_issues:
            try:
                update_github_issue_for_resubmission(issue, user, headers)
            except Exception as e:
                logging.error(f"Failed to update existing GitHub issue: {str(e)}")


def check_existing_github_issues(submission_id: UUID, headers: dict, gh_url: str, user):
    """
    Check if GitHub issues already exist for the given submission ID using GitHub's search API.
    Searches for submission id anywhere on issue, ignoring format for longevity.
    Returns list of matching issues.
    """
    submission_id_string = str(submission_id)
    params = {
        "state": "all",
        "per_page": 100,
    }

    try:
        response = requests.get(gh_url, headers=headers, params=cast(Any, params))

        if response.status_code != 200:
            logging.error(
                f"Request to search Github issues succeeded but API returned error {response.status_code} - {response.text}"
            )
            return None

    except requests.RequestException as e:
        logging.error(f"Request failed to check existing GitHub issues: {str(e)}")
        return None

    issues = response.json()

    # Look for an issue with matching submission id anywhere in github
    matching_issues = []
    for issue in issues:
        title = issue.get("title", "") or ""
        body = issue.get("body", "") or ""

        if submission_id_string in title or submission_id_string in body:
            matching_issues.append(issue)

    if len(matching_issues) > 0:
        return matching_issues  # list of matching github issues
    else:
        return None  # No matching github issues


def update_github_issue_for_resubmission(existing_issue, user, headers):
    """
    Update an existing GitHub issue to note that the submission was resubmitted.
    Adds a comment and reopens the issue if it was closed.
    Returns nothing if update succesfully made.
    """
    issue_url = existing_issue.get("url")  # API URL for the issue

    # Create a comment noting the resubmission
    from datetime import datetime

    timestamp = datetime.utcnow().strftime("%Y-%m-%d %H:%M:%S UTC")
    comment_body = f"""
## 🔄 Submission Resubmitted

**Resubmitted by:** {user.name} ({user.orcid})
**Timestamp:** {timestamp}
**Status:** {SubmissionStatusEnum.SubmittedPendingReview.text}

The submission has been updated and resubmitted for review.
    """.strip()

    # Add comment to the issue
    comment_url = f"{issue_url}/comments"
    comment_payload = {"body": comment_body}

    comment_response = requests.post(comment_url, headers=headers, data=json.dumps(comment_payload))

    if comment_response.status_code != 201:
        raise HTTPException(
            status_code=comment_response.status_code,
            detail=f"Failed to add comment to GitHub issue: {comment_response.reason}",
        )

    # If the issue is closed, reopen it
    if existing_issue.get("state") == "closed":
        reopen_payload = {"state": "open", "state_reason": "reopened"}

        reopen_response = requests.patch(
            issue_url, headers=headers, data=json.dumps(reopen_payload)
        )

        if reopen_response.status_code != 200:
            raise HTTPException(
                status_code=reopen_response.status_code,
                detail=f"Failed to reopen GitHub issue: {reopen_response.reason}",
            )


@router.delete(
    "/metadata_submission/{id}",
    tags=["metadata_submission"],
    responses=login_required_responses,
)
async def delete_submission(
    id: str,
    db: Session = Depends(get_db),
    user: models.User = Depends(get_current_user),
):
    submission = db.get(SubmissionMetadata, id)  # type: ignore
    if submission is None:
        raise HTTPException(status_code=404, detail="Submission not found")

    if not (user.is_admin or user.orcid in submission.owners):
        raise HTTPException(403, detail="Must have access.")

    has_lock = crud.try_get_submission_lock(db, submission.id, user.id)
    if not has_lock:
        raise HTTPException(
            status_code=400,
            detail="This submission is currently being edited by a different user.",
        )

    for role in submission.roles:
        db.delete(role)
    db.delete(submission)
    db.commit()
    return Response(status_code=status.HTTP_204_NO_CONTENT)


@router.put("/metadata_submission/{id}/lock")
async def lock_submission(
    response: Response,
    id: str,
    db: Session = Depends(get_db),
    user: models.User = Depends(get_current_user),
) -> schemas.LockOperationResult:
    submission: Optional[SubmissionMetadata] = db.get(SubmissionMetadata, id)  # type: ignore
    if not submission:
        raise HTTPException(status_code=status.HTTP_404_NOT_FOUND, detail="Submission not found")

    # Attempt to acquire the lock
    lock_acquired = crud.try_get_submission_lock(db, submission.id, user.id)
    if lock_acquired:
        return schemas.LockOperationResult(
            success=True,
            message=f"Lock successfully acquired for submission with ID {id}.",
            locked_by=submission.locked_by,
            lock_updated=submission.lock_updated,
        )
    else:
        response.status_code = status.HTTP_409_CONFLICT
        return schemas.LockOperationResult(
            success=False,
            message="This submission is currently locked by a different user.",
            locked_by=submission.locked_by,
            lock_updated=submission.lock_updated,
        )


@router.put("/metadata_submission/{id}/unlock")
async def unlock_submission(
    response: Response,
    id: str,
    db: Session = Depends(get_db),
    user: models.User = Depends(get_current_user),
) -> schemas.LockOperationResult:
    submission = db.get(SubmissionMetadata, id)  # type: ignore
    if not submission:
        raise HTTPException(status_code=status.HTTP_404_NOT_FOUND, detail="Submission not found")

    # Then verify session user has the lock
    has_lock = crud.try_get_submission_lock(db, submission.id, user.id)
    if not has_lock:
        response.status_code = status.HTTP_409_CONFLICT
        return schemas.LockOperationResult(
            success=False,
            message="This submission is currently locked by a different user.",
            locked_by=submission.locked_by,
            lock_updated=submission.lock_updated,
        )
    else:
        crud.release_submission_lock(db, submission.id)
        return schemas.LockOperationResult(
            success=True,
            message=f"Submission lock released successfully for submission with ID {id}",
        )


@router.post(
    "/metadata_submission",
    tags=["metadata_submission"],
    responses=login_required_responses,
    response_model=schemas_submission.SubmissionMetadataSchema,
    status_code=201,
)
async def submit_metadata(
    body: schemas_submission.SubmissionMetadataSchemaCreate,
    db: Session = Depends(get_db),
    user: models.User = Depends(get_current_user),
):
    # Old versions of the Field Notes app will continue to use the pre-v1.6.0 submission format
    # (before certain fields were moved from the multi-omics form to the study form) until its
    # next release. This is a temporary shim layer that can be removed later.
    multi_omics_form_extras = body.metadata_submission.multiOmicsForm.__pydantic_extra__ or {}
    if body.metadata_submission.studyForm.GOLDStudyId is None:
        body.metadata_submission.studyForm.GOLDStudyId = multi_omics_form_extras.get(
            "GOLDStudyId", ""
        )
    if body.metadata_submission.studyForm.NCBIBioProjectId is None:
        body.metadata_submission.studyForm.NCBIBioProjectId = multi_omics_form_extras.get(
            "NCBIBioProjectId", ""
        )
    if body.metadata_submission.studyForm.alternativeNames is None:
        body.metadata_submission.studyForm.alternativeNames = multi_omics_form_extras.get(
            "alternativeNames", []
        )
    if body.metadata_submission.multiOmicsForm.facilities is None:
        body.metadata_submission.multiOmicsForm.facilities = []

    submission = SubmissionMetadata(
        **body.dict(),
        author_orcid=user.orcid,
    )
    submission.author_id = user.id
    submission.study_name = body.metadata_submission.studyForm.studyName
    submission.templates = body.metadata_submission.templates

    db.add(submission)
    db.commit()
    owner_role = SubmissionRole(
        **{
            "submission_id": submission.id,
            "user_orcid": user.orcid,
            "role": SubmissionEditorRole.owner,
        }
    )
    db.add(owner_role)
    db.commit()
    crud.try_get_submission_lock(db, submission.id, user.id)
    return submission


@router.post(
    "/metadata_submission/suggest",
    tags=["metadata_submission"],
    responses=login_required_responses,
)
async def suggest_metadata(
    body: List[schemas_submission.MetadataSuggestionRequest],
    suggester: SampleMetadataSuggester = Depends(SampleMetadataSuggester),
    types: Union[List[schemas_submission.MetadataSuggestionType], None] = Query(None),
    user: models.User = Depends(get_current_user),
) -> List[schemas_submission.MetadataSuggestion]:
    response: List[schemas_submission.MetadataSuggestion] = []
    for item in body:
        suggestions = suggester.get_suggestions(item.data, types=types)
        for slot, value in suggestions.items():
            response.append(
                schemas_submission.MetadataSuggestion(
                    type=(
                        schemas_submission.MetadataSuggestionType.REPLACE
                        if slot in item.data
                        else schemas_submission.MetadataSuggestionType.ADD
                    ),
                    row=item.row,
                    slot=slot,
                    value=value,
                    current_value=item.data.get(slot, None),
                )
            )
    return response


@router.post("/metadata_submission/{id}/image/signed_upload_url", response_model=schemas.SignedUrl)
async def generate_signed_upload_url(
    id: str,
    body: schemas.SignedUploadUrlRequest,
    user: models.User = Depends(get_current_user),
    db: Session = Depends(get_db),
):
    # Don't accept files larger than the configured limit (default is 25 MB)
    if body.file_size > settings.max_submission_image_file_size_bytes:
        raise HTTPException(
            status_code=status.HTTP_422_UNPROCESSABLE_ENTITY, detail="File size exceeds limit"
        )

    # Ensure the requested submission exists and the user has permission to edit it
    submission = get_submission_for_user(db, id, user, allowed_roles=context_edit_roles)

    # Ensure that the incoming image will not push the submission over its quota
    potential_max_size = submission.study_images_total_size + body.file_size
    if potential_max_size > settings.max_submission_image_total_size_bytes:
        raise HTTPException(
            status_code=status.HTTP_422_UNPROCESSABLE_ENTITY,
            detail="Submission quota exceeded",
        )

    sanitized_filename = sanitize_filename(body.file_name)
    return storage.get_signed_upload_url(
        BucketName.SUBMISSION_IMAGES,
        f"{settings.gcs_object_name_prefix}/{id}/{uuid4().hex}-{sanitized_filename}",
        content_type=body.content_type,
    )


@router.post(
    "/metadata_submission/{id}/image/make_public",
    response_model=schemas.SubmissionImagesMakePublicResponse,
)
async def make_submission_images_public(
    id: str,
    body: schemas.SubmissionImagesMakePublicRequest,
    user: models.User = Depends(get_current_user),
    db: Session = Depends(get_db),
) -> schemas.SubmissionImagesMakePublicResponse:
    """Copy the submission's images into the public images bucket and return their public URLs.

    This operation is only allowed for admin users. It is intended to be called as part of the
    process of translating submission data into nmdc-schema compatible data. We make a public copy
    instead of changing the permissions of the original image because the submission images
    bucket uses uniform bucket-level access, which means we can't change the permissions of
    individual objects.
    """
    if not user.is_admin:
        raise HTTPException(status_code=403, detail="Your account has insufficient privileges.")

    submission = get_submission_for_user(db, id, user)

    def make_public(image: Optional[SubmissionImagesObject]) -> Optional[str]:
        """Make a copy of the given image in the public images bucket and return its public URL."""
        if image is None:
            return None
        public_object = storage.copy_object(
            image.name,
            from_bucket=BucketName.SUBMISSION_IMAGES,
            to_bucket=BucketName.PUBLIC_IMAGES,
            new_name=image.name.replace(id, body.study_id),
        )
        return public_object.public_url

    public_pi_image = make_public(submission.pi_image)
    public_primary_study_image = make_public(submission.primary_study_image)
    public_study_image_urls = [make_public(img) for img in submission.study_images]

    return schemas.SubmissionImagesMakePublicResponse(
        pi_image_url=public_pi_image,
        primary_study_image_url=public_primary_study_image,
        study_image_urls=public_study_image_urls,
    )


class ImageType(StrEnum):
    PI_IMAGE = "pi_image"
    PRIMARY_STUDY_IMAGE = "primary_study_image"
    STUDY_IMAGES = "study_images"


@router.post(
    "/metadata_submission/{id}/image/{image_type}",
    response_model=schemas_submission.SubmissionMetadataSchema,
)
async def set_submission_image(
    id: str,
    image_type: ImageType,
    body: schemas.UploadCompleteRequest,
    user: models.User = Depends(get_current_user),
    db: Session = Depends(get_db),
) -> models.SubmissionMetadata:
    submission = get_submission_for_user(db, id, user, allowed_roles=context_edit_roles)

    # Create a new SubmissionImagesObject
    new_image = SubmissionImagesObject(
        name=body.object_name,
        size=body.file_size,
        content_type=body.content_type,
    )

    if image_type == ImageType.STUDY_IMAGES:
        # For study_images, add to the collection
        submission.study_images.append(new_image)
    else:
        # For single image fields (pi_image, primary_study_image), replace existing
        current_image = getattr(submission, image_type)
        if current_image:
            # If the submission already has this type of image, delete it from the storage bucket
            storage.delete_object(BucketName.SUBMISSION_IMAGES, current_image.name)

        # Set the image attribute
        setattr(submission, image_type, new_image)

    db.commit()
    return submission


@router.delete(
    "/metadata_submission/{id}/image/{image_type}",
)
async def delete_submission_image(
    id: str,
    image_type: ImageType,
    user: models.User = Depends(get_current_user),
    db: Session = Depends(get_db),
    image_name: Optional[str] = Query(
        None, description="Image name for study_images, not needed for single image fields"
    ),
):
    submission = get_submission_for_user(db, id, user, allowed_roles=context_edit_roles)

    if image_type == ImageType.STUDY_IMAGES:
        if image_name is None:
            raise HTTPException(
                status_code=status.HTTP_400_BAD_REQUEST,
                detail="image_name query parameter is required when deleting from study_images",
            )

        # Find the specific image in the study_images collection
        image_to_delete = next(
            (image for image in submission.study_images if image.name == image_name),
            None,
        )

        if image_to_delete is None:
            raise HTTPException(
                status_code=status.HTTP_404_NOT_FOUND, detail="Image not found in study_images"
            )

        # Delete the image from the storage bucket
        storage.delete_object(BucketName.SUBMISSION_IMAGES, image_to_delete.name)
        # Remove the image from the collection
        submission.study_images.remove(image_to_delete)
        db.delete(image_to_delete)
    else:
        # For single image fields (pi_image, primary_study_image)
        current_image = getattr(submission, image_type)
        if current_image:
            # Delete the image from the storage bucket
            storage.delete_object(BucketName.SUBMISSION_IMAGES, current_image.name)
            # Remove the image from the submission
            setattr(submission, image_type, None)

    db.commit()
    return Response(status_code=status.HTTP_204_NO_CONTENT)


@router.get(
    "/users",
    responses=login_required_responses,
    response_model=query.Paginated[schemas.User],
    tags=["user"],
)
async def get_users(
    db: Session = Depends(get_db),
    user: models.User = Depends(admin_required),
    pagination: Pagination = Depends(),
    search_filter: Optional[str] = None,
):
    users = db.query(User)
    if search_filter:
        users = users.filter(
            (
                models.User.name.ilike(f"%{search_filter}%")
                | models.User.orcid.ilike(f"%{search_filter}%")
            )
        )

    return pagination.response(users)


@router.post(
    "/users/{id}", responses=login_required_responses, response_model=schemas.User, tags=["user"]
)
async def update_user(
    id: UUID,
    body: schemas.User,
    db: Session = Depends(get_db),
    current_user: models.User = Depends(admin_required),
):
    if body.id != id:
        raise HTTPException(status_code=400, detail="Invalid id")
    return crud.update_user(db, body)<|MERGE_RESOLUTION|>--- conflicted
+++ resolved
@@ -1241,7 +1241,6 @@
             detail="This submission is currently being edited by a different user.",
         )
 
-<<<<<<< HEAD
     # Create GitHub issue when metadata is being submitted and not a test submission, and
     # user is owner if user role exists (only they can hit submit button anyway)
     if (
@@ -1251,10 +1250,6 @@
         and current_user_role
         and current_user_role.role == models.SubmissionEditorRole.owner
     ):
-=======
-    # Create GitHub issue when metadata is being submitted and not a test submission
-    if submitted(submission.status, body_dict.get("status", None), submission.is_test_submission):
->>>>>>> a7d1ff7e
         submission_model = schemas_submission.SubmissionMetadataSchema.model_validate(submission)
         try:
             create_github_issue(submission_model, user)
