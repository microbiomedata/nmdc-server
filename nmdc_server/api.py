import csv
import json
import logging
import time
from enum import StrEnum
from importlib import resources
from io import BytesIO, StringIO
from typing import Any, Dict, List, Optional, Union, cast
from uuid import UUID, uuid4

import httpx
import requests
from fastapi import APIRouter, Depends, Header, HTTPException, Query, Response, status
from fastapi.responses import JSONResponse
from linkml_runtime.utils.schemaview import SchemaView
from nmdc_schema.nmdc import SubmissionStatusEnum
from sqlalchemy.orm import Session
from starlette.responses import StreamingResponse

from nmdc_server import crud, models, query, schemas, schemas_submission
from nmdc_server.auth import admin_required, get_current_user, login_required_responses
from nmdc_server.bulk_download_schema import BulkDownload, BulkDownloadCreate
from nmdc_server.config import settings
from nmdc_server.crud import (
    DataObjectReportVariant,
    context_edit_roles,
    get_submission_for_user,
    replace_nersc_data_url_prefix,
)
from nmdc_server.data_object_filters import WorkflowActivityTypeEnum
from nmdc_server.database import get_db
from nmdc_server.ingest.envo import nested_envo_trees
from nmdc_server.logger import get_logger
from nmdc_server.metadata import SampleMetadataSuggester
from nmdc_server.models import (
    SubmissionEditorRole,
    SubmissionImagesObject,
    SubmissionMetadata,
    SubmissionRole,
    User,
)
from nmdc_server.pagination import Pagination
from nmdc_server.storage import BucketName, sanitize_filename, storage
from nmdc_server.table import Table

router = APIRouter()

logger = get_logger(__name__)


# get application settings
@router.get("/settings", name="Get application settings")
async def get_settings() -> Dict[str, Any]:
    return {
        "disable_bulk_download": settings.disable_bulk_download.upper() == "YES",
        "portal_banner_message": settings.portal_banner_message,
        "portal_banner_title": settings.portal_banner_title,
    }


# get application version number
@router.get("/version", name="Get application and schema version identifiers")
async def get_version() -> schemas.VersionInfo:
    return schemas.VersionInfo()


# get the current user information
@router.get("/me", tags=["user"], name="Return the current user name")
async def me(user: User = Depends(get_current_user)):
    return user


# autocomplete search
@router.get(
    "/search",
    tags=["aggregation"],
    response_model=List[query.ConditionResultSchema],
)
def text_search(terms: str, limit=6, db: Session = Depends(get_db)):
    # Add 'ilike' filters for study and biosample columns users may want to search by
    study_name_filter = {
        "table": "study",
        "value": terms.lower(),
        "field": "name",
        "op": "like",
    }
    study_id_filter = {
        "table": "study",
        "value": terms.lower(),
        "field": "id",
        "op": "like",
    }
    study_description_filter = {
        "table": "study",
        "value": terms.lower(),
        "field": "description",
        "op": "like",
    }
    study_title_filter = {
        "table": "study",
        "value": terms.lower(),
        "field": "title",
        "op": "like",
    }
    biosample_name_filter = {
        "table": "biosample",
        "value": terms.lower(),
        "field": "name",
        "op": "like",
    }
    biosample_description_filter = {
        "table": "biosample",
        "value": terms.lower(),
        "field": "description",
        "op": "like",
    }
    biosample_title_filter = {
        "table": "biosample",
        "value": terms.lower(),
        "field": "title",
        "op": "like",
    }
    biosample_id_filter = {
        "table": "biosample",
        "value": terms.lower(),
        "field": "id",
        "op": "like",
    }
    # These two lists are of objects of separate types
    filters = crud.text_search(db, terms, limit)
    plaintext_filters = [
        query.SimpleConditionSchema(**study_name_filter),
        query.SimpleConditionSchema(**study_id_filter),
        query.SimpleConditionSchema(**study_description_filter),
        query.SimpleConditionSchema(**study_title_filter),
        query.SimpleConditionSchema(**biosample_name_filter),
        query.SimpleConditionSchema(**biosample_description_filter),
        query.SimpleConditionSchema(**biosample_title_filter),
        query.SimpleConditionSchema(**biosample_id_filter),
    ]
    return [*filters, *plaintext_filters]


# database summary
@router.get(
    "/summary",
    response_model=schemas.DatabaseSummary,
    tags=["aggregation"],
    response_model_exclude_unset=True,
)
async def get_database_summary(db: Session = Depends(get_db)):
    return crud.get_database_summary(db)


@router.get(
    "/stats",
    response_model=schemas.AggregationSummary,
    tags=["aggregation"],
)
async def get_aggregated_stats(db: Session = Depends(get_db)):
    return crud.get_aggregated_stats(db)


@router.get(
    "/admin/stats",
    response_model=schemas.AdminStats,
    tags=["administration"],
)
async def get_admin_stats(
    db: Session = Depends(get_db),
    user: models.User = Depends(admin_required),
):
    r"""
    Get statistics designed to be consumed by Data Portal/Submission Portal administrators.
    """

    return crud.get_admin_stats(db)


@router.get("/admin/data_object_report", name="Get a data object report")
async def get_data_object_report(
    db: Session = Depends(get_db),
    user: models.User = Depends(admin_required),
    variant: DataObjectReportVariant = Query(
        DataObjectReportVariant.normal,
        description="Whether you want the report to include only URLs.",
    ),
):
    r"""
    Returns a TSV-formatted report about all `DataObject`s that are the output
    of any `WorkflowExecution`.
    """

    header_row, data_rows = crud.get_data_object_report(db, variant=variant)

    # Build the report as an in-memory TSV "file" (buffer).
    # Reference: https://docs.python.org/3/library/csv.html#csv.writer
    buffer = StringIO()
    writer = csv.writer(buffer, delimiter="\t")
    writer.writerow(header_row)
    writer.writerows(data_rows)

    # Reset the buffer's internal file pointer to the beginning of the buffer, so that,
    # when we stream the buffer's contents later, all of its contents are included.
    buffer.seek(0)

    # Stream the buffer's contents to the HTTP client as a downloadable TSV file.
    filename = "data-object-report.tsv"
    response = StreamingResponse(
        buffer,
        media_type="text/tab-separated-values",
        headers={"Content-Disposition": f'attachment; filename="{filename}"'},
    )

    return response


@router.post(
    "/environment/sankey",
    response_model=List[schemas.EnvironmentSankeyAggregation],
    tags=["aggregation"],
)
async def get_environmental_sankey(
    query: query.BiosampleQuerySchema = query.BiosampleQuerySchema(),
    db: Session = Depends(get_db),
):
    return crud.get_environmental_sankey(db, query)


@router.post(
    "/environment/geospatial",
    response_model=List[schemas.EnvironmentGeospatialAggregation],
    tags=["aggregation"],
)
async def get_environmental_geospatial(
    query: query.BiosampleQuerySchema = query.BiosampleQuerySchema(), db: Session = Depends(get_db)
):
    return crud.get_environmental_geospatial(db, query)


def inject_download_counts(db: Session, results, data_object_ids: set[str]):
    """
    Hydrate paginated biosample results with data object download counts.

    This consolidates counting downloads into a single database query, rather than
    two queries for each data object included in the results (one for file_downloads, and
    another for bulk_downloads).
    """
    counts = crud.get_data_object_counts(db, list(data_object_ids))
    for b in results["results"]:
        for op in b.omics_processing:
            for da in op.outputs:
                da._download_count = counts[da.id]
            for od in op.omics_data:
                for da in od.outputs:
                    da._download_count = counts[da.id]
    return results


# biosample
@router.post(
    "/biosample/search",
    response_model=query.Paginated[schemas.Biosample],
    tags=["biosample"],
    name="Search for biosamples",
    description="Faceted search of biosample data.",
)
async def search_biosample(
    query: query.BiosampleSearchQuery = query.BiosampleSearchQuery(),
    db: Session = Depends(get_db),
    pagination: Pagination = Depends(),
):
    data_object_filter = query.data_object_filter

    data_object_ids = set()

    # Inject file object selection information before serialization.
    # This could potentially be more efficient to do in the database query,
    # but the code to generate the query would be much more complicated.
    # As a side effect, track all relevant data object IDs for this query.
    # They will be used to get download counts for all data objects in one
    # query.
    def insert_selected(biosample: schemas.Biosample) -> schemas.Biosample:
        for op in biosample.omics_processing:
            for da in op.outputs:
                data_object_ids.add(da.id)
                da.selected = schemas.DataObject.is_selected(
                    WorkflowActivityTypeEnum.raw_data, da, data_object_filter
                )
            for od in op.omics_data:
                workflow = WorkflowActivityTypeEnum(od.type)
                for da in od.outputs:
                    da.selected = schemas.DataObject.is_selected(workflow, da, data_object_filter)
                    data_object_ids.add(da.id)
        return biosample

    results = pagination.response(
        crud.search_biosample(
            db, query.conditions, data_object_filter, prefetch_omics_processing_data=True
        ),
        insert_selected,
    )
    # Filter out irrelevant workflow types based on the initial search conditions.
    # This might be possible with SQLAlchemy options, but we need to figure out how
    # to apply filters to the select related options.
    filter_data_object_tables = [
        Table.omics_processing,
        Table.gene_function,
        Table.metaproteomic_analysis,
    ]
    if any([condition.table in filter_data_object_tables for condition in query.conditions]):
        biosample_ids = [b.id for b in results["results"]]  # type: ignore
        omics_results = crud.search_omics_processing_for_biosamples(
            db, query.conditions, biosample_ids
        )
        omics_ids = set([str(o.id) for o in omics_results.all()])
        for biosample in results["results"]:
            biosample.omics_processing = [  # type: ignore
                op for op in biosample.omics_processing if op.id in omics_ids  # type: ignore
            ]
    return inject_download_counts(db, results, data_object_ids)


@router.post(
    "/biosample/facet",
    response_model=query.FacetResponse,
    tags=["biosample"],
    name="Get all values of an attribute",
)
async def facet_biosample(query: query.FacetQuery, db: Session = Depends(get_db)):
    return crud.facet_biosample(db, query.attribute, query.conditions)


@router.post(
    "/biosample/binned_facet",
    response_model=query.BinnedFacetResponse,
    tags=["biosample"],
    name="Get all values of a non-string attribute with binning",
)
async def binned_facet_biosample(query: query.BinnedFacetQuery, db: Session = Depends(get_db)):
    return crud.binned_facet_biosample(db, **query.dict())


@router.get(
    "/biosample/{biosample_id}",
    response_model=schemas.Biosample,
    tags=["biosample"],
)
async def get_biosample(biosample_id: str, db: Session = Depends(get_db)):
    db_biosample = crud.get_biosample(db, biosample_id)
    if db_biosample is None:
        raise HTTPException(status_code=404, detail="Biosample not found")
    return db_biosample


@router.get(
    "/envo/tree",
    response_model=schemas.EnvoTreeResponse,
    tags=["envo"],
)
async def get_envo_tree():
    return schemas.EnvoTreeResponse(trees=nested_envo_trees())


@router.get(
    "/kegg/module/{module}",
    response_model=schemas.KeggTermListResponse,
    tags=["kegg"],
)
async def get_kegg_terms_for_module(module: str, db: Session = Depends(get_db)):
    terms = crud.list_ko_terms_for_module(db, module)
    return schemas.KeggTermListResponse(terms=terms)


@router.get(
    "/kegg/pathway/{pathway}",
    response_model=schemas.KeggTermListResponse,
    tags=["kegg"],
)
async def get_kegg_terms_for_pathway(pathway: str, db: Session = Depends(get_db)):
    terms = crud.list_ko_terms_for_pathway(db, pathway)
    return schemas.KeggTermListResponse(terms=terms)


@router.get(
    "/kegg/term/search",
    response_model=schemas.KeggTermTextListResponse,
    tags=["kegg"],
)
async def kegg_text_search(query: str, limit=20, db: Session = Depends(get_db)):
    terms = crud.kegg_text_search(db, query, limit)
    return schemas.KeggTermTextListResponse(terms=terms)


@router.get(
    "/cog/term/search",
    response_model=schemas.KeggTermTextListResponse,
    tags=["gene_function"],
)
async def cog_text_search(query: str, limit=20, db: Session = Depends(get_db)):
    terms = crud.cog_text_search(db, query, limit)
    return schemas.KeggTermTextListResponse(terms=terms)


@router.get(
    "/pfam/term/search",
    response_model=schemas.KeggTermTextListResponse,
    tags=["gene_function"],
)
async def pfam_text_search(query: str, limit=20, db: Session = Depends(get_db)):
    terms = crud.pfam_text_search(db, query, limit)
    return schemas.KeggTermTextListResponse(terms=terms)


@router.get(
    "/go/term/search",
    response_model=schemas.KeggTermTextListResponse,
    tags=["gene_function"],
)
async def go_text_search(query: str, limit=20, db: Session = Depends(get_db)):
    terms = crud.go_text_search(db, query, limit)
    return schemas.KeggTermTextListResponse(terms=terms)


# study
@router.post(
    "/study/search",
    response_model=query.StudySearchResponse,
    tags=["study"],
    name="Search for studies",
    description="Faceted search of study data.",
)
async def search_study(
    q: query.SearchQuery = query.SearchQuery(),
    db: Session = Depends(get_db),
    pagination: Pagination = Depends(),
):
    top_level_condition: List[query.ConditionSchema] = [
        query.SimpleConditionSchema(
            **{
                "field": "part_of",
                "op": "==",
                "value": "null",
                "table": "study",
            }
        )
    ]
    children_condition: List[query.ConditionSchema] = [
        query.SimpleConditionSchema(
            **{
                "field": "part_of",
                "op": "!=",
                "value": "null",
                "table": "study",
            }
        )
    ]

    top_level_condition.extend(q.conditions)
    children_condition.extend(q.conditions)

    children_studies = crud.search_study(db, children_condition).all()
    top_level_studies = crud.search_study(db, top_level_condition).all()

    for parent in top_level_studies:
        parent.children = []
        for child in children_studies:
            if child.part_of is not None and parent.id in child.part_of:
                parent.children.append(child)

    # If there are children studies that match the query, but their top level studies do not,
    # and they are not already listed as children of another top level study,
    # add the child to the top level studies
    for child in children_studies:
        for parent_id in child.part_of:
            if (
                parent_id not in [parent.id for parent in top_level_studies]
                and child.id not in [parent.id for parent in top_level_studies]
                and child.id
                not in [child.id for parent in top_level_studies for child in parent.children]
            ):
                top_level_studies.append(child)

    count = len(top_level_studies)

    total = crud.search_study(db, q.conditions).count()

    structured_results: query.StudySearchResponse = query.StudySearchResponse(
        count=count,
        results=top_level_studies[pagination.offset : pagination.limit + pagination.offset],
        total=total,
    )
    return structured_results


@router.post(
    "/study/facet",
    response_model=query.FacetResponse,
    tags=["study"],
    name="Get all values of an attribute",
)
async def facet_study(query: query.FacetQuery, db: Session = Depends(get_db)):
    return crud.facet_study(db, query.attribute, query.conditions)


@router.post(
    "/study/binned_facet",
    response_model=query.BinnedFacetResponse,
    tags=["study"],
    name="Get all values of a non-string attribute with binning",
)
async def binned_facet_study(query: query.BinnedFacetQuery, db: Session = Depends(get_db)):
    return crud.binned_facet_study(db, **query.dict())


@router.get(
    "/study/{study_id}",
    response_model=schemas.Study,
    tags=["study"],
)
async def get_study(study_id: str, db: Session = Depends(get_db)):
    db_study = crud.get_study(db, study_id)

    children_condition: List[query.ConditionSchema] = [
        query.SimpleConditionSchema(
            **{"field": "part_of", "op": "!=", "value": "null", "table": "study"}
        )
    ]

    children_studies = crud.search_study(db, children_condition).all()
    if db_study:
        db_study.children = []
        for child in children_studies:
            if child.part_of is not None and db_study.id in child.part_of:
                db_study.children.append(child)

    if db_study is None:
        raise HTTPException(status_code=404, detail="Study not found")
    return db_study


@router.get("/study/{study_id}/image", tags=["study"])
async def get_study_image(study_id: str, db: Session = Depends(get_db)):
    image = crud.get_study_image(db, study_id)
    if image is None:
        raise HTTPException(status_code=404, detail="No image exists for this study")
    return StreamingResponse(BytesIO(image), media_type="image/jpeg")


# data_generation
# Note the intermingling of the terms "data generation" and "omics processing."
# The Berkeley schema (NMDC schema v11) did away with the phrase "omics processing."
# As a result, public-facing uses of "omics processing" should be replaced with
# "data generation."
# Future work should go in to a more thorough conversion of omics process to data generation.
@router.post(
    "/data_generation/search",
    response_model=query.Paginated[schemas.OmicsProcessing],
    tags=["data_generation"],
    name="Search for data generations",
    description="Faceted search of data_generation data.",
)
async def search_omics_processing(
    query: query.SearchQuery = query.SearchQuery(),
    db: Session = Depends(get_db),
    pagination: Pagination = Depends(),
):
    return pagination.response(crud.search_omics_processing(db, query.conditions))


@router.post(
    "/data_generation/facet",
    response_model=query.FacetResponse,
    tags=["data_generation"],
    name="Get all values of an attribute",
)
async def facet_omics_processing(query: query.FacetQuery, db: Session = Depends(get_db)):
    return crud.facet_omics_processing(db, query.attribute, query.conditions)


@router.post(
    "/data_generation/binned_facet",
    response_model=query.BinnedFacetResponse,
    tags=["data_generation"],
    name="Get all values of a non-string attribute with binning",
)
async def binned_facet_omics_processing(
    query: query.BinnedFacetQuery, db: Session = Depends(get_db)
):
    return crud.binned_facet_omics_processing(db, **query.dict())


@router.get(
    "/data_generation/{data_generation_id}",
    response_model=schemas.OmicsProcessing,
    tags=["data_generation"],
)
async def get_omics_processing(data_generation_id: str, db: Session = Depends(get_db)):
    db_omics_processing = crud.get_omics_processing(db, data_generation_id)
    if db_omics_processing is None:
        raise HTTPException(status_code=404, detail="OmicsProcessing not found")
    return db_omics_processing


@router.get(
    "/data_generation/{data_generation_id}/outputs",
    response_model=List[schemas.DataObject],
    tags=["data_generation"],
)
async def list_omics_processing_data_objects(
    data_generation_id: str, db: Session = Depends(get_db)
):
    return crud.list_omics_processing_data_objects(db, data_generation_id).all()


# data object
@router.get(
    "/data_object/{data_object_id}",
    response_model=schemas.DataObject,
    tags=["data_object"],
)
async def get_data_object(data_object_id: str, db: Session = Depends(get_db)):
    db_data_object = crud.get_data_object(db, data_object_id)
    if db_data_object is None:
        raise HTTPException(status_code=404, detail="DataObject not found")
    return db_data_object


@router.get(
    "/data_object/{data_object_id}/download",
    tags=["data_object"],
    responses=login_required_responses,
)
async def download_data_object(
    data_object_id: str,
    user_agent: Optional[str] = Header(None),
    x_forwarded_for: Optional[str] = Header(None),
    db: Session = Depends(get_db),
    user: models.User = Depends(get_current_user),
):
    ip = (x_forwarded_for or "").split(",")[0].strip()
    data_object = crud.get_data_object(db, data_object_id)
    if data_object is None:
        raise HTTPException(status_code=404, detail="DataObject not found")
    url = data_object.url
    if url is None:
        raise HTTPException(status_code=404, detail="DataObject has no url reference")

    # Overwrite the prefix of the URL if it refers to a data file hosted at NERSC.
    url = replace_nersc_data_url_prefix(
        url=url, replacement_url_prefix=settings.nersc_data_url_external_replacement_prefix
    )

    file_download = schemas.FileDownloadCreate(
        ip=ip,
        user_agent=user_agent,
        orcid=user.orcid,
        data_object_id=data_object_id,
    )
    crud.create_file_download(db, file_download)
    return {
        "url": url,
    }


@router.get("/data_object/{data_object_id}/get_html_content_url")
async def get_data_object_html_content(data_object_id: str, db: Session = Depends(get_db)):
    data_object = crud.get_data_object(db, data_object_id)
    if data_object is None:
        raise HTTPException(status_code=404, detail="DataObject not found")
    url = data_object.url
    if url is None:
        raise HTTPException(status_code=404, detail="DataObject has no url reference")

    # Overwrite the prefix of the URL if it refers to a data file hosted at NERSC.
    url = replace_nersc_data_url_prefix(
        url=url, replacement_url_prefix=settings.nersc_data_url_external_replacement_prefix
    )

    if data_object.file_type in [
        "Kraken2 Krona Plot",
        "GOTTCHA2 Krona Plot",
        "Centrifuge Krona Plot",
    ]:
        return {
            "url": url,
        }
    raise HTTPException(status_code=400, detail="DataObject has no relevant HTML content")


@router.post(
    "/data_object/workflow_summary",
    response_model=schemas.DataObjectAggregation,
    tags=["data_object"],
    name="Aggregate data objects by workflow",
)
def data_object_aggregation(
    query: query.DataObjectQuerySchema = query.DataObjectQuerySchema(),
    db: Session = Depends(get_db),
):
    return crud.aggregate_data_object_by_workflow(db, query.conditions)


@router.get("/principal_investigator/{principal_investigator_id}", tags=["principal_investigator"])
async def get_pi_image(principal_investigator_id: UUID, db: Session = Depends(get_db)):
    image = crud.get_pi_image(db, principal_investigator_id)
    if image is None:
        raise HTTPException(status_code=404, detail="Principal investigator  not found")

    return StreamingResponse(BytesIO(image), media_type="image/jpeg")


@router.post(
    "/bulk_download",
    tags=["download"],
    response_model=BulkDownload,
    responses=login_required_responses,
    status_code=201,
)
async def create_bulk_download(
    user_agent: Optional[str] = Header(None),
    x_forwarded_for: Optional[str] = Header(None),
    query: query.BiosampleQuerySchema = query.BiosampleQuerySchema(),
    db: Session = Depends(get_db),
    user: models.User = Depends(get_current_user),
):
    ip = (x_forwarded_for or "").split(",")[0].strip()
    bulk_download = crud.create_bulk_download(
        db,
        BulkDownloadCreate(
            ip=ip,
            user_agent=user_agent,
            orcid=user.orcid,
            conditions=query.conditions,
            filter=query.data_object_filter,
        ),
    )
    if bulk_download is None:
        return JSONResponse(status_code=400, content={"error": "no files matched the filter"})
    return bulk_download


@router.post(
    "/bulk_download/summary",
    tags=["download"],
    response_model=query.DataObjectAggregation,
)
async def get_data_object_aggregation(
    query: query.DataObjectQuerySchema = query.DataObjectQuerySchema(),
    db: Session = Depends(get_db),
):
    return query.aggregate(db)


async def stream_zip_archive(zip_file_descriptor: Dict[str, Any]):
    r"""
    Sends the specified `zip_file_descriptor` to ZipStreamer and receives
    a ZIP archive in response, which this function yields in chunks.
    """
    last_chunk_time = time.time()

    # TODO: Consider lowering the "severity" of these `logger.warning` statements to `logger.debug`.
    # Note: We added these statements to help with debugging when this functionality was new.
    logger.warning(f"Processing ZIP file descriptor: {zip_file_descriptor=}")
    logger.warning("Using ZipStreamer service to stream ZIP archive...")
    async with (
        httpx.AsyncClient(timeout=None) as client,
        client.stream("POST", settings.zip_streamer_url, json=zip_file_descriptor) as response,
    ):
        async for chunk in response.aiter_bytes(chunk_size=settings.zip_streamer_chunk_size_bytes):
            this_chunk_time = time.time()
            time_elapsed = this_chunk_time - last_chunk_time
            # TODO: either clean up this logging depending on how useful it is, or make the
            # hardcoded value a setting to be read from the environment.
            # The number 5 was chosen because it is the default timeout length for HTTPX.
            if time_elapsed > 5:
                message = f"This chunk took a while to arrive. It arrived in {int(time_elapsed)}s"
                logger.warning(message)
            last_chunk_time = this_chunk_time
            yield chunk


@router.get(
    "/bulk_download/{bulk_download_id}",
    tags=["download"],
)
async def download_zip_file(
    bulk_download_id: UUID,
    db: Session = Depends(get_db),
):
    zip_file_descriptor = crud.get_zip_download(db, bulk_download_id)
    if not zip_file_descriptor:
        return

    return StreamingResponse(
        stream_zip_archive(zip_file_descriptor),
        media_type="application/zip",
        headers={
            "Content-Disposition": f"attachment; filename={zip_file_descriptor['suggestedFilename']}"  # noqa: E501
        },
    )


@router.get(
    "/metadata_submission/mixs_report",
    tags=["metadata_submission"],
)
async def get_metadata_submissions_mixs(
    db: Session = Depends(get_db), user: models.User = Depends(get_current_user)
):
    r"""
    Generate a TSV-formatted report of biosamples belonging to submissions
    that have a status of "Submitted - Pending Review".

    The report indicates which environmental package/extension, broad scale,
    local scale, and medium are specified for each biosample. The report is
    designed to facilitate the review of submissions by NMDC team members.
    """
    if not user.is_admin:
        raise HTTPException(status_code=403, detail="Your account has insufficient privileges.")

    # Get the submissions from the database.
    q = crud.get_query_for_submitted_pending_review_submissions(db)
    submissions = q.all()

    # Iterate through the submissions, building the data rows for the report.
    header_row = [
        "Submission ID",
        "Status",
        "Sample Name",
        "Environmental Package/Extension",
        "Environmental Broad Scale",
        "Environmental Local Scale",
        "Environmental Medium",
        "Package T/F",
        "Broad Scale T/F",
        "Local Scale T/F",
        "Medium T/F",
    ]

    # Get submission schema view for enum validation
    schema = fetch_nmdc_submission_schema()

    data_rows = []
    for s in submissions:

        metadata = s.metadata_submission  # creates a concise alias
        sample_data = metadata["sampleData"] if "sampleData" in metadata else {}
        env_pkg = metadata.get("packageName", "")

        # Get sample names from each sample type
        for sample_type in sample_data:
            samples = sample_data[sample_type] if sample_type in sample_data else []
            # Iterate through each sample and extract the name
            for x in samples:
                # Get the sample name
                sample_name = x["samp_name"] if "samp_name" in x else ""
                sample_name = str(sample_name)
                sample_name = sample_name.replace("\t", "")
                sample_name = sample_name.replace("\r", "")
                sample_name = sample_name.replace("\n", "").lstrip("_")

                # Get the env broad scale
                env_broad_scale = x["env_broad_scale"] if "env_broad_scale" in x else ""
                env_broad_scale = str(env_broad_scale)
                env_broad_scale = env_broad_scale.replace("\t", "")
                env_broad_scale = env_broad_scale.replace("\r", "")
                env_broad_scale = env_broad_scale.replace("\n", "").lstrip("_")

                # Get the env local scale
                env_local_scale = x["env_local_scale"] if "env_local_scale" in x else ""
                env_local_scale = str(env_local_scale)
                env_local_scale = env_local_scale.replace("\t", "")
                env_local_scale = env_local_scale.replace("\r", "")
                env_local_scale = env_local_scale.replace("\n", "").lstrip("_")

                # Get the env medium
                env_medium = x["env_medium"] if "env_medium" in x else ""
                env_medium = str(env_medium)
                env_medium = env_medium.replace("\t", "")
                env_medium = env_medium.replace("\r", "")
                env_medium = env_medium.replace("\n", "").lstrip("_")

                # Check against permissible values
                env_pkg_enum, env_broad_enum, env_local_enum, env_med_enum = check_permissible_val(
                    schema, env_pkg, env_broad_scale, env_local_scale, env_medium
                )

                # Append each sample as new row (with env data)
                data_row = [
                    s.id,
                    s.status,
                    sample_name,
                    env_pkg,
                    env_broad_scale,
                    env_local_scale,
                    env_medium,
                    env_pkg_enum,
                    env_broad_enum,
                    env_local_enum,
                    env_med_enum,
                ]
                data_rows.append(data_row)

    # Build the report as an in-memory TSV "file" (buffer).
    # Reference: https://docs.python.org/3/library/csv.html#csv.writer
    buffer = StringIO()
    writer = csv.writer(buffer, delimiter="\t")
    writer.writerow(header_row)
    writer.writerows(data_rows)

    # Reset the buffer's internal file pointer to the beginning of the buffer, so that,
    # when we stream the buffer's contents later, all of its contents are included.
    buffer.seek(0)

    # Stream the buffer's contents to the HTTP client as a downloadable TSV file.
    # Reference: https://fastapi.tiangolo.com/advanced/custom-response
    # Reference: https://mimetype.io/text/tab-separated-values
    filename = "mixs-report.tsv"
    response = StreamingResponse(
        buffer,
        media_type="text/tab-separated-values",
        headers={"Content-Disposition": f'attachment; filename="{filename}"'},
    )

    return response


def fetch_nmdc_submission_schema():
    r"""
    Helper function to get a copy of the current NMDC
    Submission Schema.

    This function specifically returns the enums from
    the NMDC Submission Schema.
    """

    submission_schema_files = resources.files("nmdc_submission_schema")

    # Load each class in the submission schema, ensure that each slot of the class
    # is fully materialized into attributes, and then drop the slot usage definitions
    # to save some bytes.
    schema_path = submission_schema_files / "schema/nmdc_submission_schema.yaml"
    sv = SchemaView(str(schema_path))
    enum_view = sv.all_enums()

    # Get only the enums to have a smaller schema to pass and compare against
    isolated_enums = {
        enum_name: {
            # Also only grab the relevant pieces - name and perm. values
            "name": enum_data["name"],
            "permissible_values": list(enum_data["permissible_values"].keys()),
        }
        for enum_name, enum_data in enum_view.items()
        # Only grab the enums that are relevant to the MIxS data check
        if ("EnvPackage" in enum_name)
        or ("EnvMedium" in enum_name)
        or ("EnvBroadScale" in enum_name)
        or ("EnvLocalScale" in enum_name)
    }

    return isolated_enums


def check_permissible_val(
    schema: dict, env_pkg: str, env_broad_scale: str, env_local_scale: str, env_medium: str
):
    r"""
    Helper function to check the value passed in against the
    permissible values provided for pertaining enums in the
    NMDC Submission Schema copy (returned from fetch_nmdc_submission_schema).
    """

    # Perform enum checks
    env_pkg_enum = "False"
    env_broad_scale_enum = "False"
    env_local_scale_enum = "False"
    env_medium_enum = "False"

    if env_pkg in schema["EnvPackageEnum"]["permissible_values"]:
        env_pkg_enum = "True"

    # Enums exist currently for water, soil, sediment, and plant-associated
    # confirmed_enums will need to be updated as more enum types are added
    confirmed_enums = ["water", "soil", "sediment", "plant-associated"]

    if env_pkg in confirmed_enums:

        # Transform env_package to use it to find enums without updating to include each biome type
        # Replace dashes with spaces, capitalize each word, then remove the space
        temp_env_pkg = env_pkg
        temp_env_pkg = temp_env_pkg.replace("-", " ")
        temp_env_pkg = temp_env_pkg.title()
        temp_env_pkg = temp_env_pkg.replace(" ", "")

        # Validate the rest of the enums
        if env_broad_scale in schema[f"EnvBroadScale{temp_env_pkg}Enum"]["permissible_values"]:
            env_broad_scale_enum = "True"
        if env_local_scale in schema[f"EnvLocalScale{temp_env_pkg}Enum"]["permissible_values"]:
            env_local_scale_enum = "True"
        if env_medium in schema[f"EnvMedium{temp_env_pkg}Enum"]["permissible_values"]:
            env_medium_enum = "True"

    return env_pkg_enum, env_broad_scale_enum, env_local_scale_enum, env_medium_enum


@router.get(
    "/metadata_submission/report",
    tags=["metadata_submission"],
)
async def get_metadata_submissions_report(
    db: Session = Depends(get_db),
    user: models.User = Depends(get_current_user),
):
    r"""
    Download a TSV file containing a high-level report of Submission Portal submissions,
    including their ID, author info, study info, and PI info.
    """
    if not user.is_admin:
        raise HTTPException(status_code=403, detail="Your account has insufficient privileges.")

    # Get the submissions from the database.
    q = crud.get_query_for_all_submissions(db)
    submissions = q.all()

    # Iterate through the submissions, building the data rows for the report.
    header_row = [
        "Submission ID",
        "Author ORCID",
        "Author Name",
        "Study Name",
        "PI Name",
        "PI Email",
        "Source Client",
        "Status",
        "Is Test Submission",
        "Date Last Modified",
        "Date Created",
        "Number of Samples",
    ]
    data_rows = []
    for s in submissions:
        sample_count = 0
        metadata = s.metadata_submission  # creates a concise alias
        # find the number of samples in the submission
        # Note: `metadata["sampleData"]` is a dictionary where keys are sample types
        #       and values are lists of samples of that type.
        # Reference: https://microbiomedata.github.io/submission-schema/SampleData/
        sample_data = metadata["sampleData"]
        for sample_type in sample_data:
            sample_count += len(sample_data[sample_type])

        author_user = s.author  # note: `s.author` is a `models.User` instance
        study_form = metadata["studyForm"] if "studyForm" in metadata else {}
        study_name = study_form["studyName"] if "studyName" in study_form else ""
        pi_name = study_form["piName"] if "piName" in study_form else ""
        pi_email = study_form["piEmail"] if "piEmail" in study_form else ""
        data_row = [
            s.id,
            s.author_orcid,
            author_user.name,
            study_name,
            pi_name,
            pi_email,
            s.source_client,
            s.status,
            s.is_test_submission,
            s.date_last_modified,
            s.created,
            sample_count,
        ]
        data_rows.append(data_row)

    # Build the report as an in-memory TSV "file" (buffer).
    # Reference: https://docs.python.org/3/library/csv.html#csv.writer
    buffer = StringIO()
    writer = csv.writer(buffer, delimiter="\t")
    writer.writerow(header_row)
    writer.writerows(data_rows)

    # Reset the buffer's internal file pointer to the beginning of the buffer, so that,
    # when we stream the buffer's contents later, all of its contents are included.
    buffer.seek(0)

    # Stream the buffer's contents to the HTTP client as a downloadable TSV file.
    # Reference: https://fastapi.tiangolo.com/advanced/custom-response
    # Reference: https://mimetype.io/text/tab-separated-values
    filename = "submissions-report.tsv"
    response = StreamingResponse(
        buffer,
        media_type="text/tab-separated-values",
        headers={"Content-Disposition": f'attachment; filename="{filename}"'},
    )

    return response


async def get_paginated_submission_list(
    db: Session = Depends(get_db),
    user: models.User = Depends(get_current_user),
    pagination: Pagination = Depends(),
    column_sort: str = "created",
    sort_order: str = "desc",
    is_test_submission_filter: Optional[bool] = None,
):
    """
    Dependency function for getting a list of submissions with pagination, sorting, and filtering
    applied.
    """
    query = crud.get_submissions_for_user(
        db, user, column_sort, sort_order, is_test_submission_filter
    )
    return pagination.response(query)


# The following two endpoints perform the same underlying query, but only differ in the
# response model they return.
@router.get(
    "/metadata_submission",
    tags=["metadata_submission"],
    responses=login_required_responses,
    response_model=query.Paginated[schemas_submission.SubmissionMetadataSchema],
)
async def list_submissions(submissions=Depends(get_paginated_submission_list)):
    """Return a paginated list of submissions in full detail."""
    return submissions


@router.get(
    "/metadata_submission/slim",
    tags=["metadata_submission"],
    responses=login_required_responses,
    response_model=query.Paginated[schemas_submission.SubmissionMetadataSchemaSlim],
)
async def list_submissions_slim(submissions=Depends(get_paginated_submission_list)):
    """Return a paginated list of submissions in slim format."""
    return submissions


@router.get(
    "/metadata_submission/{id}",
    tags=["metadata_submission"],
    responses=login_required_responses,
    response_model=schemas_submission.SubmissionMetadataSchema,
)
async def get_submission(
    id: str,
    db: Session = Depends(get_db),
    user: models.User = Depends(get_current_user),
):
    submission: Optional[models.SubmissionMetadata] = db.get(SubmissionMetadata, id)  # type: ignore
    if submission is None:
        raise HTTPException(status_code=404, detail="Submission not found")

    if user.is_admin or crud.can_read_submission(db, id, user.orcid):
        permission_level = None
        if user.is_admin or user.orcid in submission.owners:
            permission_level = models.SubmissionEditorRole.owner.value
        elif user.orcid in submission.editors:
            permission_level = models.SubmissionEditorRole.editor.value
        elif user.orcid in submission.metadata_contributors:
            permission_level = models.SubmissionEditorRole.metadata_contributor.value
        elif user.orcid in submission.viewers:
            permission_level = models.SubmissionEditorRole.viewer.value
        submission_metadata_schema = schemas_submission.SubmissionMetadataSchema.model_validate(
            submission
        )
        submission_metadata_schema.permission_level = permission_level

        return submission_metadata_schema

    raise HTTPException(status_code=403, detail="Must have access.")


def can_save_submission(role: models.SubmissionRole, data: dict, status: str):
    """Compare a patch payload with what the user can actually save."""
    metadata_contributor_fields = set(["sampleData", "metadata_submission"])
    editor_fields = set(
        [
            "packageName",
            "contextForm",
            "addressForm",
            "templates",
            "studyForm",
            "multiOmicsForm",
            "sampleData",
            "metadata_submission",
        ]
    )
    attempted_patch_fields = set(
        [key for key in data] + [key for key in data.get("metadata_submission", {})]
    )
    fields_for_permission = {
        models.SubmissionEditorRole.editor: editor_fields,
        models.SubmissionEditorRole.metadata_contributor: metadata_contributor_fields,
    }
    permission_level = models.SubmissionEditorRole(role.role)
    if status in [SubmissionStatusEnum.InProgress.text, SubmissionStatusEnum.UpdatesRequired.text]:
        if permission_level == models.SubmissionEditorRole.owner:
            return True
        elif permission_level == models.SubmissionEditorRole.viewer:
            return False
        else:
            allowed_fields = fields_for_permission[permission_level]
            return all([field in allowed_fields for field in attempted_patch_fields])
    else:
        return False


@router.patch(
    "/metadata_submission/{id}",
    tags=["metadata_submission"],
    responses=login_required_responses,
    response_model=schemas_submission.SubmissionMetadataSchema,
)
async def update_submission(
    id: str,
    body: schemas_submission.SubmissionMetadataSchemaPatch,
    db: Session = Depends(get_db),
    user: models.User = Depends(get_current_user),
):
    submission = db.get(SubmissionMetadata, id)  # type: ignore
    body_dict = body.dict(exclude_unset=True)
    if submission is None:
        raise HTTPException(status_code=404, detail="Submission not found")

    current_user_role = crud.get_submission_role(db, id, user.orcid)
    if not (
        user.is_admin
        or (
            current_user_role
            and can_save_submission(current_user_role, body_dict, submission.status)
        )
    ):
        raise HTTPException(403, detail="Must have access.")

    has_lock = crud.try_get_submission_lock(db, submission.id, user.id)
    if not has_lock:
        raise HTTPException(
            status_code=400,
            detail="This submission is currently being edited by a different user.",
        )

    # Create GitHub issue when metadata is being submitted and not a test submission
    if (
        submission.status == SubmissionStatusEnum.InProgress.text
        and body_dict.get("status", None) == SubmissionStatusEnum.SubmittedPendingReview.text
        and submission.is_test_submission is False
    ):
        submission_model = schemas_submission.SubmissionMetadataSchema.model_validate(submission)
        create_github_issue(submission_model, user)

    if body.field_notes_metadata is not None:
        submission.field_notes_metadata = body.field_notes_metadata

    # Merge the submission metadata dicts
    submission.metadata_submission = (
        submission.metadata_submission | body_dict["metadata_submission"]
    )
    # TODO: remove the child properties "studyName" and "templates" in favor of the top-
    # level property. Requires some coordination between this API and its clients.
    if "studyForm" in body_dict["metadata_submission"]:
        submission.study_name = body_dict["metadata_submission"]["studyForm"]["studyName"]
    if "templates" in body_dict["metadata_submission"]:
        submission.templates = body_dict["metadata_submission"]["templates"]
    # Update permissions and status if the user is an "owner" or "admin"
    if (
        current_user_role and current_user_role.role == models.SubmissionEditorRole.owner
    ) or user.is_admin:
        new_permissions = body_dict.get("permissions", None)
        if new_permissions is not None:
            crud.update_submission_contributor_roles(db, submission, new_permissions)

        if body_dict.get("status", None):
            new_status = body_dict["status"]
            allowed_transitions = {
                SubmissionStatusEnum.UpdatesRequired.text: SubmissionStatusEnum.InProgress.text,
                SubmissionStatusEnum.InProgress.text: SubmissionStatusEnum.SubmittedPendingReview.text,
            }
            current_status = submission.status
            if (
                current_status in allowed_transitions
                and new_status in allowed_transitions[current_status]
                and submission.is_test_submission is False
            ):
                submission.status = body_dict["status"]
        db.commit()
    crud.update_submission_lock(db, submission.id)
    return submission


def create_github_issue(submission: schemas_submission.SubmissionMetadataSchema, user):
    gh_url = str(settings.github_issue_url)
    token = settings.github_authentication_token
    assignee = settings.github_issue_assignee
    # If the settings for issue creation weren't supplied return, no need to do anything further
    if gh_url is None or token is None:
        return None

    headers = {"Authorization": f"Bearer {token}", "Content-Type": "text/plain; charset=utf-8"}

    # Check for existing issues first
    existing_issue = check_existing_github_issues(submission.id, headers, gh_url, user)

    if existing_issue is None:

        # Gathering the fields we want to display in the issue
        study_form = submission.metadata_submission.studyForm
        multiomics_form = submission.metadata_submission.multiOmicsForm
        pi_name = study_form.piName
        pi_orcid = study_form.piOrcid
        data_generated = "Yes" if multiomics_form.dataGenerated else "No"
        omics_processing_types = ", ".join(multiomics_form.omicsProcessingTypes)
        sample_types = ", ".join(submission.metadata_submission.templates)
        num_samples = submission.sample_count

        # some variable data to supply depending on if data has been generated or not
        id_dict = {
            "NCBI ID: ": study_form.NCBIBioProjectId,
            "GOLD ID: ": study_form.GOLDStudyId,
            "JGI ID: ": multiomics_form.JGIStudyId,
            "EMSL ID: ": multiomics_form.studyNumber,
            "Alternative IDs: ": ", ".join(study_form.alternativeNames),
        }
        valid_ids = []
        for key, value in id_dict.items():
            if str(value) != "":
                valid_ids.append(key + value)

        # assemble the body of the API request
        body_lis = [
            f"Issue created from host: {settings.host}",
            f"Submitter: {user.name}, {user.orcid}",
            f"Submission ID: {submission.id}",
            f"Has data been generated: {data_generated}",
            f"PI name: {pi_name}",
            f"PI orcid: {pi_orcid}",
            f"Status: {SubmissionStatusEnum.SubmittedPendingReview.text}",
            f"Data types: {omics_processing_types}",
            f"Sample type: {sample_types}",
            f"Number of samples: {num_samples}",
        ] + valid_ids
        body_string = " \n ".join(body_lis)
        payload_dict = {
            "title": f"NMDC Submission: {submission.id}",
            "body": body_string,
            "assignees": [assignee],
        }

        payload = json.dumps(payload_dict)

        # make request and log an error or success depending on reply
        res = requests.post(url=gh_url, data=payload, headers=headers)
        if res.status_code != 201:
            logging.error(f"Github issue creation failed with code {res.status_code}")
            logging.error(res.reason)
        else:
            logging.info(f"Github issue creation successful with code {res.status_code}")
            logging.info(res.reason)

        return res


def check_existing_github_issues(submission_id: UUID, headers: dict, gh_url: str, user):
    """
    Check if a GitHub issue already exists for the given submission ID using GitHub's search API.
    Searches for submission id anywhere on issue, ignoring format for longevity.
    """
    submission_id_string = str(submission_id)
    params = {
        "state": "all",
        "per_page": 100,
    }
    response = requests.get(gh_url, headers=headers, params=cast(Any, params))

    if response.status_code == 200:
        issues = response.json()

        # Look for an issue with matching submission id anywhere in github
        for issue in issues:
            title = issue.get("title", "")
            body = issue.get("body", "")

            if submission_id_string in title or submission_id_string in body:
                updated_issue = update_github_issue_for_resubmission(issue, user, headers)
                return updated_issue
        else:
            return None  # No matching github issues
    else:
        raise HTTPException(
            status_code=response.status_code,
            detail=f"Search for existing Github issues failed: {response.reason}",
        )


def update_github_issue_for_resubmission(existing_issue, user, headers):
    """
    Update an existing GitHub issue to note that the submission was resubmitted.
    Adds a comment and reopens the issue if it was closed.
    """
    issue_url = existing_issue.get("url")  # API URL for the issue

    # Create a comment noting the resubmission
    from datetime import datetime

    timestamp = datetime.utcnow().strftime("%Y-%m-%d %H:%M:%S UTC")
    comment_body = f"""
## 🔄 Submission Resubmitted

**Resubmitted by:** {user.name} ({user.orcid})
**Timestamp:** {timestamp}
**Status:** {SubmissionStatusEnum.SubmittedPendingReview.text}

The submission has been updated and resubmitted for review.
    """.strip()

    # Add comment to the issue
    comment_url = f"{issue_url}/comments"
    comment_payload = {"body": comment_body}

    comment_response = requests.post(comment_url, headers=headers, data=json.dumps(comment_payload))

    if comment_response.status_code != 201:
        raise HTTPException(
            status_code=comment_response.status_code,
            detail=f"Failed to add comment to GitHub issue: {comment_response.reason}",
        )

    # If the issue is closed, reopen it
    if existing_issue.get("state") == "closed":
        reopen_payload = {"state": "open", "state_reason": "reopened"}

        reopen_response = requests.patch(
            issue_url, headers=headers, data=json.dumps(reopen_payload)
        )

        if reopen_response.status_code != 200:
            raise HTTPException(
                status_code=reopen_response.status_code,
                detail=f"Failed to reopen GitHub issue: {reopen_response.reason}",
            )

    return existing_issue


@router.delete(
    "/metadata_submission/{id}",
    tags=["metadata_submission"],
    responses=login_required_responses,
)
async def delete_submission(
    id: str,
    db: Session = Depends(get_db),
    user: models.User = Depends(get_current_user),
):
    submission = db.get(SubmissionMetadata, id)  # type: ignore
    if submission is None:
        raise HTTPException(status_code=404, detail="Submission not found")

    if not (user.is_admin or user.orcid in submission.owners):
        raise HTTPException(403, detail="Must have access.")

    has_lock = crud.try_get_submission_lock(db, submission.id, user.id)
    if not has_lock:
        raise HTTPException(
            status_code=400,
            detail="This submission is currently being edited by a different user.",
        )

    for role in submission.roles:
        db.delete(role)
    db.delete(submission)
    db.commit()
    return Response(status_code=status.HTTP_204_NO_CONTENT)


@router.put("/metadata_submission/{id}/lock")
async def lock_submission(
    response: Response,
    id: str,
    db: Session = Depends(get_db),
    user: models.User = Depends(get_current_user),
) -> schemas.LockOperationResult:
    submission: Optional[SubmissionMetadata] = db.get(SubmissionMetadata, id)  # type: ignore
    if not submission:
        raise HTTPException(status_code=status.HTTP_404_NOT_FOUND, detail="Submission not found")

    # Attempt to acquire the lock
    lock_acquired = crud.try_get_submission_lock(db, submission.id, user.id)
    if lock_acquired:
        return schemas.LockOperationResult(
            success=True,
            message=f"Lock successfully acquired for submission with ID {id}.",
            locked_by=submission.locked_by,
            lock_updated=submission.lock_updated,
        )
    else:
        response.status_code = status.HTTP_409_CONFLICT
        return schemas.LockOperationResult(
            success=False,
            message="This submission is currently locked by a different user.",
            locked_by=submission.locked_by,
            lock_updated=submission.lock_updated,
        )


@router.put("/metadata_submission/{id}/unlock")
async def unlock_submission(
    response: Response,
    id: str,
    db: Session = Depends(get_db),
    user: models.User = Depends(get_current_user),
) -> schemas.LockOperationResult:
    submission = db.get(SubmissionMetadata, id)  # type: ignore
    if not submission:
        raise HTTPException(status_code=status.HTTP_404_NOT_FOUND, detail="Submission not found")

    # Then verify session user has the lock
    has_lock = crud.try_get_submission_lock(db, submission.id, user.id)
    if not has_lock:
        response.status_code = status.HTTP_409_CONFLICT
        return schemas.LockOperationResult(
            success=False,
            message="This submission is currently locked by a different user.",
            locked_by=submission.locked_by,
            lock_updated=submission.lock_updated,
        )
    else:
        crud.release_submission_lock(db, submission.id)
        return schemas.LockOperationResult(
            success=True,
            message=f"Submission lock released successfully for submission with ID {id}",
        )


@router.post(
    "/metadata_submission",
    tags=["metadata_submission"],
    responses=login_required_responses,
    response_model=schemas_submission.SubmissionMetadataSchema,
    status_code=201,
)
async def submit_metadata(
    body: schemas_submission.SubmissionMetadataSchemaCreate,
    db: Session = Depends(get_db),
    user: models.User = Depends(get_current_user),
):
    # Old versions of the Field Notes app will continue to use the pre-v1.6.0 submission format
    # (before certain fields were moved from the multi-omics form to the study form) until its
    # next release. This is a temporary shim layer that can be removed later.
    multi_omics_form_extras = body.metadata_submission.multiOmicsForm.__pydantic_extra__ or {}
    if body.metadata_submission.studyForm.GOLDStudyId is None:
        body.metadata_submission.studyForm.GOLDStudyId = multi_omics_form_extras.get(
            "GOLDStudyId", ""
        )
    if body.metadata_submission.studyForm.NCBIBioProjectId is None:
        body.metadata_submission.studyForm.NCBIBioProjectId = multi_omics_form_extras.get(
            "NCBIBioProjectId", ""
        )
    if body.metadata_submission.studyForm.alternativeNames is None:
        body.metadata_submission.studyForm.alternativeNames = multi_omics_form_extras.get(
            "alternativeNames", []
        )
    if body.metadata_submission.multiOmicsForm.facilities is None:
        body.metadata_submission.multiOmicsForm.facilities = []

    submission = SubmissionMetadata(
        **body.dict(),
        author_orcid=user.orcid,
    )
    submission.author_id = user.id
    submission.study_name = body.metadata_submission.studyForm.studyName
    submission.templates = body.metadata_submission.templates

    db.add(submission)
    db.commit()
    owner_role = SubmissionRole(
        **{
            "submission_id": submission.id,
            "user_orcid": user.orcid,
            "role": SubmissionEditorRole.owner,
        }
    )
    db.add(owner_role)
    db.commit()
    crud.try_get_submission_lock(db, submission.id, user.id)
    return submission


@router.post(
    "/metadata_submission/suggest",
    tags=["metadata_submission"],
    responses=login_required_responses,
)
async def suggest_metadata(
    body: List[schemas_submission.MetadataSuggestionRequest],
    suggester: SampleMetadataSuggester = Depends(SampleMetadataSuggester),
    types: Union[List[schemas_submission.MetadataSuggestionType], None] = Query(None),
    user: models.User = Depends(get_current_user),
) -> List[schemas_submission.MetadataSuggestion]:
    response: List[schemas_submission.MetadataSuggestion] = []
    for item in body:
        suggestions = suggester.get_suggestions(item.data, types=types)
        for slot, value in suggestions.items():
            response.append(
                schemas_submission.MetadataSuggestion(
                    type=(
                        schemas_submission.MetadataSuggestionType.REPLACE
                        if slot in item.data
                        else schemas_submission.MetadataSuggestionType.ADD
                    ),
                    row=item.row,
                    slot=slot,
                    value=value,
                    current_value=item.data.get(slot, None),
                )
            )
    return response


@router.post("/metadata_submission/{id}/image/signed_upload_url", response_model=schemas.SignedUrl)
async def generate_signed_upload_url(
    id: str,
    body: schemas.SignedUploadUrlRequest,
    user: models.User = Depends(get_current_user),
    db: Session = Depends(get_db),
):
    # Don't accept files larger than the configured limit (default is 25 MB)
    if body.file_size > settings.max_submission_image_file_size_bytes:
        raise HTTPException(
            status_code=status.HTTP_422_UNPROCESSABLE_ENTITY, detail="File size exceeds limit"
        )

    # Ensure the requested submission exists and the user has permission to edit it
    submission = get_submission_for_user(db, id, user, allowed_roles=context_edit_roles)

    # Ensure that the incoming image will not push the submission over its quota
    potential_max_size = submission.study_images_total_size + body.file_size
    if potential_max_size > settings.max_submission_image_total_size_bytes:
        raise HTTPException(
            status_code=status.HTTP_422_UNPROCESSABLE_ENTITY,
            detail="Submission quota exceeded",
        )

    sanitized_filename = sanitize_filename(body.file_name)
    return storage.get_signed_upload_url(
        BucketName.SUBMISSION_IMAGES,
        f"{settings.gcs_object_name_prefix}/{id}/{uuid4().hex}-{sanitized_filename}",
        content_type=body.content_type,
    )


@router.post(
    "/metadata_submission/{id}/image/make_public",
    response_model=schemas.SubmissionImagesMakePublicResponse,
)
async def make_submission_images_public(
    id: str,
    body: schemas.SubmissionImagesMakePublicRequest,
    user: models.User = Depends(get_current_user),
    db: Session = Depends(get_db),
) -> schemas.SubmissionImagesMakePublicResponse:
    """Copy the submission's images into the public images bucket and return their public URLs.

    This operation is only allowed for admin users. It is intended to be called as part of the
    process of translating submission data into nmdc-schema compatible data. We make a public copy
    instead of changing the permissions of the original image because the submission images
    bucket uses uniform bucket-level access, which means we can't change the permissions of
    individual objects.
    """
    if not user.is_admin:
        raise HTTPException(status_code=403, detail="Your account has insufficient privileges.")

    submission = get_submission_for_user(db, id, user)

    def make_public(image: Optional[SubmissionImagesObject]) -> Optional[str]:
        """Make a copy of the given image in the public images bucket and return its public URL."""
        if image is None:
            return None
        public_object = storage.copy_object(
            image.name,
            from_bucket=BucketName.SUBMISSION_IMAGES,
            to_bucket=BucketName.PUBLIC_IMAGES,
            new_name=image.name.replace(id, body.study_id),
        )
        return public_object.public_url

    public_pi_image = make_public(submission.pi_image)
    public_primary_study_image = make_public(submission.primary_study_image)
    public_study_image_urls = [make_public(img) for img in submission.study_images]
<<<<<<< HEAD
=======

>>>>>>> 0789d700
    return schemas.SubmissionImagesMakePublicResponse(
        pi_image_url=public_pi_image,
        primary_study_image_url=public_primary_study_image,
        study_image_urls=public_study_image_urls,
    )


class ImageType(StrEnum):
    PI_IMAGE = "pi_image"
    PRIMARY_STUDY_IMAGE = "primary_study_image"
    STUDY_IMAGES = "study_images"


@router.post(
    "/metadata_submission/{id}/image/{image_type}",
    response_model=schemas_submission.SubmissionMetadataSchema,
)
async def set_submission_image(
    id: str,
    image_type: ImageType,
    body: schemas.UploadCompleteRequest,
    user: models.User = Depends(get_current_user),
    db: Session = Depends(get_db),
) -> models.SubmissionMetadata:
    submission = get_submission_for_user(db, id, user, allowed_roles=context_edit_roles)

    # Create a new SubmissionImagesObject
    new_image = SubmissionImagesObject(
        name=body.object_name,
        size=body.file_size,
        content_type=body.content_type,
    )

    if image_type == ImageType.STUDY_IMAGES:
        # For study_images, add to the collection
        submission.study_images.append(new_image)
    else:
        # For single image fields (pi_image, primary_study_image), replace existing
        current_image = getattr(submission, image_type)
        if current_image:
            # If the submission already has this type of image, delete it from the storage bucket
            storage.delete_object(BucketName.SUBMISSION_IMAGES, current_image.name)

        # Set the image attribute
        setattr(submission, image_type, new_image)

    db.commit()
    return submission


@router.delete(
    "/metadata_submission/{id}/image/{image_type}",
)
async def delete_submission_image(
    id: str,
    image_type: ImageType,
    user: models.User = Depends(get_current_user),
    db: Session = Depends(get_db),
    image_name: Optional[str] = Query(
        None, description="Image name for study_images, not needed for single image fields"
    ),
):
    submission = get_submission_for_user(db, id, user, allowed_roles=context_edit_roles)

    if image_type == ImageType.STUDY_IMAGES:
        if image_name is None:
            raise HTTPException(
                status_code=status.HTTP_400_BAD_REQUEST,
                detail="image_name query parameter is required when deleting from study_images",
            )

        # Find the specific image in the study_images collection
        image_to_delete = next(
            (image for image in submission.study_images if image.name == image_name),
            None,
        )

        if image_to_delete is None:
            raise HTTPException(
                status_code=status.HTTP_404_NOT_FOUND, detail="Image not found in study_images"
            )

        # Delete the image from the storage bucket
        storage.delete_object(BucketName.SUBMISSION_IMAGES, image_to_delete.name)
        # Remove the image from the collection
        submission.study_images.remove(image_to_delete)
        db.delete(image_to_delete)
    else:
        # For single image fields (pi_image, primary_study_image)
        current_image = getattr(submission, image_type)
        if current_image:
            # Delete the image from the storage bucket
            storage.delete_object(BucketName.SUBMISSION_IMAGES, current_image.name)
            # Remove the image from the submission
            setattr(submission, image_type, None)

    db.commit()
    return Response(status_code=status.HTTP_204_NO_CONTENT)


@router.get(
    "/users",
    responses=login_required_responses,
    response_model=query.Paginated[schemas.User],
    tags=["user"],
)
async def get_users(
    db: Session = Depends(get_db),
    user: models.User = Depends(admin_required),
    pagination: Pagination = Depends(),
    search_filter: Optional[str] = None,
):
    users = db.query(User)
    if search_filter:
        users = users.filter(
            (
                models.User.name.ilike(f"%{search_filter}%")
                | models.User.orcid.ilike(f"%{search_filter}%")
            )
        )

    return pagination.response(users)


@router.post(
    "/users/{id}", responses=login_required_responses, response_model=schemas.User, tags=["user"]
)
async def update_user(
    id: UUID,
    body: schemas.User,
    db: Session = Depends(get_db),
    current_user: models.User = Depends(admin_required),
):
    if body.id != id:
        raise HTTPException(status_code=400, detail="Invalid id")
    return crud.update_user(db, body)<|MERGE_RESOLUTION|>--- conflicted
+++ resolved
@@ -1688,10 +1688,7 @@
     public_pi_image = make_public(submission.pi_image)
     public_primary_study_image = make_public(submission.primary_study_image)
     public_study_image_urls = [make_public(img) for img in submission.study_images]
-<<<<<<< HEAD
-=======
-
->>>>>>> 0789d700
+
     return schemas.SubmissionImagesMakePublicResponse(
         pi_image_url=public_pi_image,
         primary_study_image_url=public_primary_study_image,
