--- conflicted
+++ resolved
@@ -1259,27 +1259,6 @@
         submission.study_name = body_dict["metadata_submission"]["studyForm"]["studyName"]
     if "templates" in body_dict["metadata_submission"]:
         submission.templates = body_dict["metadata_submission"]["templates"]
-<<<<<<< HEAD
-    update_permissions(current_user_role, body_dict, db, submission)
-    crud.update_submission_lock(db, submission.id)
-    return submission
-
-
-def update_permissions(current_user_role, body_dict, db, submission):
-    # Update permissions and status iff the user is an "owner"
-    if current_user_role and current_user_role.role == models.SubmissionEditorRole.owner:
-        new_permissions = body_dict.get("permissions", None)
-        if new_permissions is not None:
-            crud.update_submission_contributor_roles(db, submission, new_permissions)
-
-        if body_dict.get("status", None):
-            if (
-                body_dict.get("status", None) == SubmissionStatusEnum.SubmittedPendingReview.text
-                and submission.is_test_submission is False
-            ):
-                submission.status = body_dict["status"]
-        db.commit()
-=======
 
     # Update permissions if the user is an "owner" or "admin"
     # TODO: consider whether this can be refactored into a separate endpoint
@@ -1293,7 +1272,6 @@
     crud.update_submission_lock(db, submission.id)
 
     return submission
->>>>>>> 0ada5f46
 
 
 @router.patch(
