--- conflicted
+++ resolved
@@ -533,13 +533,9 @@
     try:
         await admin_required(user)
     except HTTPException:
-<<<<<<< HEAD
-        query = crud.get_submissions_for_user(db, user)
-=======
         query = query.join(User, SubmissionMetadata.author_id == User.id).filter(
             User.orcid == user.orcid
         )
->>>>>>> 949be5db
     return pagination.response(query)
 
 
@@ -557,17 +553,10 @@
     submission = db.query(SubmissionMetadata).get(id)
     if submission is None:
         raise HTTPException(status_code=404, detail="Submission not found")
-<<<<<<< HEAD
     _ = crud.try_get_submission_lock(db, submission.id, user.id)
     if user.is_admin or crud.can_edit_entire_submission(db, id, user.orcid):
         return submission
     raise HTTPException(status_code=403, detail="Must have access.")
-=======
-    if submission.author.orcid != user.orcid:
-        await admin_required(user)
-    crud.try_get_submission_lock(db, submission.id, user.id)
-    return submission
->>>>>>> 949be5db
 
 
 @router.patch(
