--- conflicted
+++ resolved
@@ -1270,11 +1270,7 @@
         f"Has data been generated: {data_generated}",
         f"PI name: {pi_name}",
         f"PI orcid: {pi_orcid}",
-<<<<<<< HEAD
-        f"Status: {submission.status}",
-=======
         f"Status: {SubmissionStatusEnum['SubmittedPendingReview'].title}",
->>>>>>> f9e34629
         f"Data types: {omics_processing_types}",
         f"Sample type: {sample_types}",
         f"Number of samples: {num_samples}",
