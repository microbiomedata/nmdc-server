--- conflicted
+++ resolved
@@ -1241,23 +1241,8 @@
             detail="This submission is currently being edited by a different user.",
         )
 
-<<<<<<< HEAD
     # When metadata is being submitted and not a test submission, either create a GH issue or add a comment if its being resubmitted
     _handle_github_submission(submission, body_dict, user)
-=======
-    # Create GitHub issue when metadata is being submitted and not a test submission
-    if not submitted(
-        submission.status, body_dict.get("status", None), submission.is_test_submission
-    ):
-        return
-
-    else:
-        submission_model = schemas_submission.SubmissionMetadataSchema.model_validate(submission)
-        try:
-            create_github_issue(submission_model, user)
-        except Exception as e:
-            logging.error(f"Failed to create/update Github issue: {str(e)}")
->>>>>>> 74f8f194
 
     if body.field_notes_metadata is not None:
         submission.field_notes_metadata = body.field_notes_metadata
@@ -1275,15 +1260,11 @@
 
     # Update permissions and status if the user is an "owner" or "admin"
     _update_permissions_and_status(db, submission, body_dict, current_user_role, user)
-<<<<<<< HEAD
-
-=======
->>>>>>> 74f8f194
+
     crud.update_submission_lock(db, submission.id)
     return submission
 
 
-<<<<<<< HEAD
 def _handle_github_submission(submission: SubmissionMetadata, body_dict: dict, user: models.User):
     """Handle GitHub issue creation or comment for submissions"""
     stored_status = submission.status
@@ -1302,8 +1283,6 @@
         add_resubmission_comment(existing_issue, user)
 
 
-=======
->>>>>>> 74f8f194
 def _update_permissions_and_status(
     db: Session,
     submission: SubmissionMetadata,
@@ -1322,22 +1301,9 @@
 
         if body_dict.get("status", None):
             new_status = body_dict["status"]
-<<<<<<< HEAD
 
             # Admins can change to any status
             if user.is_admin:
-=======
-            allowed_transitions = {
-                SubmissionStatusEnum.UpdatesRequired.text: SubmissionStatusEnum.InProgress.text,
-                SubmissionStatusEnum.InProgress.text: SubmissionStatusEnum.SubmittedPendingReview.text,
-            }
-            current_status = submission.status
-            if (
-                current_status in allowed_transitions
-                and new_status in allowed_transitions[current_status]
-                and submission.is_test_submission is False
-            ):
->>>>>>> 74f8f194
                 submission.status = body_dict["status"]
 
             # Owner can only do select transitions
@@ -1373,7 +1339,6 @@
 
 def create_github_issue(submission: schemas_submission.SubmissionMetadataSchema, user):
     """
-<<<<<<< HEAD
     Create a new github issue for a submission
     """
     headers, gh_url, assignee = get_github_headers()
@@ -1421,98 +1386,52 @@
         "title": f"NMDC Submission: {submission.id}",
         "body": body_string,
         "assignees": [assignee],
-=======
-    Create or update a Github issue depending on if an issue exists for the submission id.
-    Updates all matching issues if there's more than one, but should typically be one.
+    }
+
+    payload = json.dumps(payload_dict)
+
+    # make request and log an error or success depending on reply
+    res = requests.post(url=gh_url, data=payload, headers=headers)
+    if res.status_code != 201:
+        logging.error(f"Github issue creation failed with code {res.status_code}")
+        logging.error(res.reason)
+    else:
+        logging.info(f"Github issue creation successful with code {res.status_code}")
+        logging.info(res.reason)
+
+    return res
+
+
+def get_github_headers():
+    """
+    Get the common headers for GitHub API requests.
+    Returns None if GitHub settings are not configured.
     """
     gh_url = str(settings.github_issue_url)
     token = settings.github_authentication_token
     assignee = settings.github_issue_assignee
-    # If the settings for issue creation weren't supplied return, no need to do anything further
+
     if gh_url is None or token is None:
+        return None, None
+
+    headers = {"Authorization": f"Bearer {token}", "Content-Type": "text/plain; charset=utf-8"}
+    return headers, gh_url, assignee
+
+
+def find_existing_github_issue_for_submission(submission_id: str):
+    """
+    Search for an existing GitHub issue for the given submission ID.
+    Returns the issue if found, None otherwise.
+    Does not modify the issue - just searches and returns.
+    """
+    headers, gh_url, assignee = get_github_headers()
+    if headers is None:
         return None
 
-    headers = {"Authorization": f"Bearer {token}", "Content-Type": "text/plain; charset=utf-8"}
-
-    # Check for existing issues first
-    existing_issues = check_existing_github_issues(submission.id, headers, gh_url, user)
-
-    if existing_issues is None:
-
-        # Gathering the fields we want to display in the issue
-        study_form = submission.metadata_submission.studyForm
-        multiomics_form = submission.metadata_submission.multiOmicsForm
-        pi_name = study_form.piName
-        pi_orcid = study_form.piOrcid
-        data_generated = "Yes" if multiomics_form.dataGenerated else "No"
-        omics_processing_types = ", ".join(multiomics_form.omicsProcessingTypes)
-        sample_types = ", ".join(submission.metadata_submission.templates)
-        num_samples = submission.sample_count
-
-        # some variable data to supply depending on if data has been generated or not
-        id_dict = {
-            "NCBI ID: ": study_form.NCBIBioProjectId,
-            "GOLD ID: ": study_form.GOLDStudyId,
-            "JGI ID: ": multiomics_form.JGIStudyId,
-            "EMSL ID: ": multiomics_form.studyNumber,
-            "Alternative IDs: ": ", ".join(study_form.alternativeNames),
-        }
-        valid_ids = []
-        for key, value in id_dict.items():
-            if str(value) != "":
-                valid_ids.append(key + value)
-
-        # assemble the body of the API request
-        body_lis = [
-            f"Issue created from host: {settings.host}",
-            f"Submitter: {user.name}, {user.orcid}",
-            f"Submission ID: {submission.id}",
-            f"Has data been generated: {data_generated}",
-            f"PI name: {pi_name}",
-            f"PI orcid: {pi_orcid}",
-            f"Status: {SubmissionStatusEnum.SubmittedPendingReview.text}",
-            f"Data types: {omics_processing_types}",
-            f"Sample type: {sample_types}",
-            f"Number of samples: {num_samples}",
-        ] + valid_ids
-        body_string = " \n ".join(body_lis)
-        payload_dict = {
-            "title": f"NMDC Submission: {submission.id}",
-            "body": body_string,
-            "assignees": [assignee],
-        }
-
-        payload = json.dumps(payload_dict)
-
-        # make request and log an error or success depending on reply
-        res = requests.post(url=gh_url, data=payload, headers=headers)
-        if res.status_code != 201:
-            logging.error(f"Github issue creation failed with code {res.status_code}")
-            logging.error(res.reason)
-
-        else:
-            logging.info(f"Github issue creation successful with code {res.status_code}")
-            logging.info(res.reason)
-
-    else:
-        for issue in existing_issues:
-            try:
-                update_github_issue_for_resubmission(issue, user, headers)
-            except Exception as e:
-                logging.error(f"Failed to update existing GitHub issue: {str(e)}")
-
-
-def check_existing_github_issues(submission_id: UUID, headers: dict, gh_url: str, user):
-    """
-    Check if GitHub issues already exist for the given submission ID using GitHub's search API.
-    Searches for submission id anywhere on issue, ignoring format for longevity.
-    Returns list of matching issues.
-    """
     submission_id_string = str(submission_id)
     params = {
         "state": "all",
         "per_page": 100,
->>>>>>> 74f8f194
     }
 
     try:
@@ -1530,27 +1449,32 @@
 
     issues = response.json()
 
-    # Look for an issue with matching submission id anywhere in github
-    matching_issues = []
-    for issue in issues:
-        title = issue.get("title", "") or ""
-        body = issue.get("body", "") or ""
-
-        if submission_id_string in title or submission_id_string in body:
-            matching_issues.append(issue)
-
-    if len(matching_issues) > 0:
-        return matching_issues  # list of matching github issues
+        # Look for an issue with matching submission id
+        for issue in issues:
+            title = issue.get("title", "")
+            body = issue.get("body", "")
+
+            if submission_id_string in title or submission_id_string in body:
+                return issue
+
+        return None  # No matching github issues
     else:
-        return None  # No matching github issues
-
-
-def update_github_issue_for_resubmission(existing_issue, user, headers):
+        raise HTTPException(
+            status_code=response.status_code,
+            detail=f"Search for existing Github issues failed: {response.reason}",
+        )
+
+
+def add_resubmission_comment(existing_issue, user):
     """
     Update an existing GitHub issue to note that the submission was resubmitted.
     Adds a comment and reopens the issue if it was closed.
     Returns nothing if update succesfully made.
     """
+    headers, gh_url, assignee = get_github_headers()
+    if headers is None:
+        return None
+
     issue_url = existing_issue.get("url")  # API URL for the issue
 
     # Create a comment noting the resubmission
@@ -1592,112 +1516,6 @@
                 status_code=reopen_response.status_code,
                 detail=f"Failed to reopen GitHub issue: {reopen_response.reason}",
             )
-
-
-def get_github_headers():
-    """
-    Get the common headers for GitHub API requests.
-    Returns None if GitHub settings are not configured.
-    """
-    gh_url = str(settings.github_issue_url)
-    token = settings.github_authentication_token
-    assignee = settings.github_issue_assignee
-
-    if gh_url is None or token is None:
-        return None, None
-
-    headers = {"Authorization": f"Bearer {token}", "Content-Type": "text/plain; charset=utf-8"}
-    return headers, gh_url, assignee
-
-
-def find_existing_github_issue_for_submission(submission_id: str):
-    """
-    Search for an existing GitHub issue for the given submission ID.
-    Returns the issue if found, None otherwise.
-    Does not modify the issue - just searches and returns.
-    """
-    headers, gh_url, assignee = get_github_headers()
-    if headers is None:
-        return None
-
-    submission_id_string = str(submission_id)
-    params = {
-        "state": "all",
-        "per_page": 100,
-    }
-    response = requests.get(gh_url, headers=headers, params=cast(Any, params))
-
-    if response.status_code == 200:
-        issues = response.json()
-
-        # Look for an issue with matching submission id
-        for issue in issues:
-            title = issue.get("title", "")
-            body = issue.get("body", "")
-
-            if submission_id_string in title or submission_id_string in body:
-                return issue
-
-        return None  # No matching github issues
-    else:
-        raise HTTPException(
-            status_code=response.status_code,
-            detail=f"Search for existing Github issues failed: {response.reason}",
-        )
-
-
-def add_resubmission_comment(existing_issue, user):
-    """
-    Update an existing GitHub issue to note that the submission was resubmitted.
-    Adds a comment and reopens the issue if it was closed.
-    """
-    headers, gh_url, assignee = get_github_headers()
-    if headers is None:
-        return None
-
-    issue_url = existing_issue.get("url")  # API URL for the issue
-
-    # Create a comment noting the resubmission
-    from datetime import datetime
-
-    timestamp = datetime.utcnow().strftime("%Y-%m-%d %H:%M:%S UTC")
-    comment_body = f"""
-## 🔄 Submission Resubmitted
-
-**Resubmitted by:** {user.name} ({user.orcid})
-**Timestamp:** {timestamp}
-**Status:** {SubmissionStatusEnum.SubmittedPendingReview.text}
-
-The submission has been updated and resubmitted for review.
-    """.strip()
-
-    # Add comment to the issue
-    comment_url = f"{issue_url}/comments"
-    comment_payload = {"body": comment_body}
-
-    comment_response = requests.post(comment_url, headers=headers, data=json.dumps(comment_payload))
-
-    if comment_response.status_code != 201:
-        raise HTTPException(
-            status_code=comment_response.status_code,
-            detail=f"Failed to add comment to GitHub issue: {comment_response.reason}",
-        )
-
-    # If the issue is closed, reopen it
-    if existing_issue.get("state") == "closed":
-        reopen_payload = {"state": "open", "state_reason": "reopened"}
-
-        reopen_response = requests.patch(
-            issue_url, headers=headers, data=json.dumps(reopen_payload)
-        )
-
-        if reopen_response.status_code != 200:
-            raise HTTPException(
-                status_code=reopen_response.status_code,
-                detail=f"Failed to reopen GitHub issue: {reopen_response.reason}",
-            )
-
-    return existing_issue
 
 
 @router.delete(
