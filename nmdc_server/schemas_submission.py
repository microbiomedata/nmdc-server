from datetime import datetime
from enum import Enum
from typing import Any, Dict, List, Optional
from uuid import UUID

from pydantic import BaseModel, ConfigDict, ValidationInfo, field_validator

from nmdc_server import schemas
from nmdc_server.models import SubmissionEditorRole


class Contributor(BaseModel):
    name: str
    orcid: str
    roles: List[str]
    permissionLevel: Optional[str] = None


class StudyForm(BaseModel):
    studyName: str
    piName: str
    piEmail: str
    piOrcid: str
    fundingSources: Optional[List[str]] = None
    linkOutWebpage: List[str]
    studyDate: Optional[str] = None
    description: str
    notes: str
    contributors: List[Contributor]


class MultiOmicsForm(BaseModel):
    alternativeNames: List[str]
    studyNumber: str
    GOLDStudyId: str
    JGIStudyId: str
    NCBIBioProjectId: str
    omicsProcessingTypes: List[str]


class NmcdAddress(BaseModel):
    name: str
    email: str
    phone: str
    line1: str
    line2: str
    city: str
    state: str
    postalCode: str


class AddressForm(BaseModel):
    shipper: NmcdAddress
    expectedShippingDate: Optional[datetime] = None
    shippingConditions: str
    sample: str
    description: str
    experimentalGoals: str
    randomization: str
    usdaRegulated: Optional[bool] = None
    permitNumber: str
    biosafetyLevel: str
    irbOrHipaa: Optional[bool] = None
    comments: str


class ContextForm(BaseModel):
<<<<<<< HEAD
    awardDois: Optional[List[str]]
    dataGenerated: Optional[bool]
    facilityGenerated: Optional[bool]
=======
    datasetDoi: str
    dataGenerated: Optional[bool] = None
    facilityGenerated: Optional[bool] = None
>>>>>>> 7aa1c2d9
    facilities: List[str]
    award: Optional[str] = None
    otherAward: str
    unknownDoi: Optional[bool]


class MetadataSubmissionRecord(BaseModel):
    packageName: str
    contextForm: ContextForm
    addressForm: AddressForm
    templates: List[str]
    studyForm: StudyForm
    multiOmicsForm: MultiOmicsForm
    sampleData: Dict[str, List[Any]]


class PartialMetadataSubmissionRecord(BaseModel):
    packageName: Optional[str] = None
    contextForm: Optional[ContextForm] = None
    addressForm: Optional[AddressForm] = None
    templates: Optional[List[str]] = None
    studyForm: Optional[StudyForm] = None
    multiOmicsForm: Optional[MultiOmicsForm] = None
    sampleData: Optional[Dict[str, List[Any]]] = None


class SubmissionMetadataSchemaCreate(BaseModel):
    metadata_submission: MetadataSubmissionRecord
    status: Optional[str] = None
    source_client: Optional[str] = None


class SubmissionMetadataSchemaPatch(BaseModel):
    metadata_submission: PartialMetadataSubmissionRecord
    status: Optional[str] = None
    # Map of ORCID iD to permission level
    permissions: Optional[Dict[str, str]] = None


class SubmissionMetadataSchema(SubmissionMetadataSchemaCreate):
    id: UUID
    author_orcid: str
    created: datetime
    status: str
    author: schemas.User
    templates: List[str]
    study_name: Optional[str] = None

    lock_updated: Optional[datetime] = None
    locked_by: Optional[schemas.User] = None

    permission_level: Optional[str] = None
    model_config = ConfigDict(from_attributes=True)

    @field_validator("metadata_submission", mode="before")
    def populate_roles(cls, metadata_submission, info: ValidationInfo):
        owners = set(info.data.get("owners", []))
        editors = set(info.data.get("editors", []))
        viewers = set(info.data.get("viewers", []))
        metadata_contributors = set(info.data.get("metadata_contributors", []))

        for contributor in metadata_submission.get("studyForm", {}).get("contributors", []):
            orcid = contributor.get("orcid", None)
            if orcid:
                if orcid in owners:
                    contributor["role"] = SubmissionEditorRole.owner.value
                elif orcid in editors:
                    contributor["role"] = SubmissionEditorRole.editor.value
                elif orcid in metadata_contributors:
                    contributor["role"] = SubmissionEditorRole.metadata_contributor.value
                elif orcid in viewers:
                    contributor["role"] = SubmissionEditorRole.viewer.value
        return metadata_submission


SubmissionMetadataSchema.model_rebuild()


class MetadataSuggestionRequest(BaseModel):
    row: int
    data: Dict[str, str]


class MetadataSuggestionType(str, Enum):
    ADD = "add"
    REPLACE = "replace"


class MetadataSuggestion(BaseModel):
    type: MetadataSuggestionType
    row: int
    slot: str
    value: str<|MERGE_RESOLUTION|>--- conflicted
+++ resolved
@@ -65,15 +65,9 @@
 
 
 class ContextForm(BaseModel):
-<<<<<<< HEAD
     awardDois: Optional[List[str]]
-    dataGenerated: Optional[bool]
-    facilityGenerated: Optional[bool]
-=======
-    datasetDoi: str
     dataGenerated: Optional[bool] = None
     facilityGenerated: Optional[bool] = None
->>>>>>> 7aa1c2d9
     facilities: List[str]
     award: Optional[str] = None
     otherAward: str
