[build-system]
requires = ["setuptools>=64", "setuptools_scm>=8"]
build-backend = "setuptools.build_meta"

[project]
name = "nmdc-server"
readme = "README.md"
requires-python = ">=3.9"
dynamic = ["version"]
dependencies = [
    # pinned because recent versions throw an error when upgrading through
    # the api at nmdc_server/jobs.py:34
    "alembic==1.5.8",
    "authlib==1.3.1",
    "celery[redis]",
    "click",
    "cryptography",
    # https://github.com/microbiomedata/nmdc-server/actions/runs/5671884086/job/15369921721
    "dnspython==2.6.1",
    "fastapi==0.71.0",
    "factory-boy==3.2.1",
    "httpx==0.23.0",
    "ipython==8.10.0",
    "itsdangerous==2.0.1",
    "mypy<0.920",
<<<<<<< HEAD
    "nmdc-schema==11.0.0rc20",
    "nmdc-submission-schema==11.0.0rc1",
=======
    "nmdc-geoloc-tools==0.1.1",
    "nmdc-schema==10.8.0",
    "nmdc-submission-schema==10.8.0",
>>>>>>> f54032dd
    "pint==0.18",
    "psycopg2==2.9.3",
    "pydantic==1.10.13",
    "pymongo>=4.0.0",
    "python-dateutil",
    "python-dotenv",
    "requests==2.32.2",
    "sentry-sdk[celery,sqlalchemy]",
    "sqlalchemy~=1.4",
    "starlette==0.17.1",
    "typing-extensions==4.2.0",
    # pinned 3rd party dependencies
    "importlib-metadata==4.12.0",
]

[project.scripts]
nmdc-server = "nmdc_server.cli:cli"

[tool.setuptools]
include-package-data = true

[tool.setuptools.packages.find]
include = ["nmdc_server*"]

[tool.setuptools_scm]
# can be empty if no extra settings are needed, presence enables setuptools_scm

[tool.black]
line-length = 100
skip-string-normalization = false
target-version = ['py37']
exclude='\.eggs|\.git|\.mypy_cache|\.tox|\.venv|_build|buck-out|build|dist'

[tool.isort]
line_length = 100
profile = "black"<|MERGE_RESOLUTION|>--- conflicted
+++ resolved
@@ -23,14 +23,9 @@
     "ipython==8.10.0",
     "itsdangerous==2.0.1",
     "mypy<0.920",
-<<<<<<< HEAD
     "nmdc-schema==11.0.0rc20",
     "nmdc-submission-schema==11.0.0rc1",
-=======
     "nmdc-geoloc-tools==0.1.1",
-    "nmdc-schema==10.8.0",
-    "nmdc-submission-schema==10.8.0",
->>>>>>> f54032dd
     "pint==0.18",
     "psycopg2==2.9.3",
     "pydantic==1.10.13",
