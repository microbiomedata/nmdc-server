--- conflicted
+++ resolved
@@ -13,10 +13,9 @@
 
 ### __Explanations__
 
-<<<<<<< HEAD
 1. `Study.title`: This comes directly from the `title` slot of `Study` class instances
 2. `Study.description`: `description` slot of `Study` class instances
-3.  `Study.principal_investigator(PersonValue).profile_image_url` or `Study.study_image`: `profile_image_url` slot of the `principal_investigator` slot (type `PersonValue`) of `study` class instances OR the first entry in the `study_image` slot of `study` class instances. If both are present, priority is given to the `study_image` if both are present. During ingest, the image(s) are downloaded from the specified URI and stored as a `BLOB`s in Postgres. This is for stability reasons. We don't want to risk broken image links.
+3.  `Study.principal_investigator(PersonValue).profile_image_url` or `Study.study_image`: `profile_image_url` slot of the `principal_investigator` slot (type `PersonValue`) of `study` class instances OR the first entry in the `study_image` slot of `study` class instances. Priority is given to the `study_image` if both are present. During ingest, the image(s) are downloaded from the specified URI and stored as a `BLOB`s in Postgres. This is for stability reasons. We don't want to risk broken image links.
 4. `Study.principal_investigator(PersonValue).name`: The `name` slot of `principal_investigator`
 5. `Study.principal_investigator(PersonValue).orcid`: The `orcid` slot of `principal_investigator`, URL prefix added or expanded by `nmdc-server` in [`web/src/components/InvestigatorBio.vue::getOrcid`](https://github.com/microbiomedata/nmdc-server/blob/main/web/src/components/InvestigatorBio.vue#L5)
 6. `Study.websites`: The `websites` slot of `study`
@@ -24,18 +23,6 @@
 8. `Study.doi.has_raw_value`: The `has_raw_value` of `doi` slot of `Study`. Modified during ingest in [`nmdc_server/ingest/study.py::transform_doi`](https://github.com/microbiomedata/nmdc-server/blob/42f07cbda0d5f44d1b67488b65b0a04c88356261/nmdc_server/ingest/study.py#L42) to only include to DOI, not the full URL.
 9. `Study.id`: The `id` of `Study`
 10. `Study.funding_sources`: `funding_sources` of `Study`
-=======
-1. This comes directly from the `title` slot of `study` class instances
-2. `description` slot of `study` class instances
-3.  `profile_image_url` slot of the `principal_investigator` slot (type `PersonValue`) of `study` class instances OR the first entry in the `study_image` slot of `study` class instances. Priority is given to the `study_image` if both are present. During ingest, the image(s) are downloaded from the specified URI and stored as a `BLOB`s in Postgres. This is for stability reasons. We don't want to risk broken image links.
-4. `name` slot of `principal_investigator`
-5. `orcid` slot of `principal_investigator`, URL prefix added or expanded by `nmdc-server` in [`web/src/components/InvestigatorBio.vue::getOrcid`](https://github.com/microbiomedata/nmdc-server/blob/main/web/src/components/InvestigatorBio.vue#L5)
-6. `websites` slot of `study`
-7. `name` slot of `applies_to_person` slot of all entries in `has_credit_associations`
-8. `has_raw_value` of `doi` slot of `study`. Modified during ingest in [`nmdc_server/ingest/study.py::transform_doi`](https://github.com/microbiomedata/nmdc-server/blob/42f07cbda0d5f44d1b67488b65b0a04c88356261/nmdc_server/ingest/study.py#L42) to only include to DOI, not the full URL.
-9. `id` of `study`
-10. `funding_sources` of `study`
->>>>>>> e38054d9
 11. Computed at search time by `nmdc-server`
 12. The "Additional data" section is populated by a variety of slots. For the study shown, `nmdc-server` detects that the `id` of this study is prefixed with `"gold:"`. This is [used to compute a URL](https://github.com/microbiomedata/nmdc-server/blob/main/nmdc_server/models.py#L253) at runtime, which is displayed here. Additionally, if `Study.gold_study_identifiers` is populated, those values will be used to compute URLs and displayed here as well. Links are generated on the frontend in [`StudyPage.vue`](https://github.com/microbiomedata/nmdc-server/blob/a7deacd320971088464407d82c4363a8247a0327/web/src/views/IndividualResults/StudyPage.vue#L68).
 13. `Study.doi` (see number 8 for more details). The DOI is passed to a library, [citation-js](https://github.com/citation-js/citation-js), on page load to get the full citation.
@@ -63,10 +50,5 @@
 
 ### __Explanations__
 
-<<<<<<< HEAD
 - **ESS Dive Dataset** links are derived from `Study.ess_dive_datasets`. The frontend of the data portal [prepends](https://github.com/microbiomedata/nmdc-server/blob/a7deacd320971088464407d82c4363a8247a0327/web/src/views/IndividualResults/StudyPage.vue#L255) `https://identifiers.org/` to each ID it finds in this slot.
-- **MassIVE Study** links are derived from`Study.massive_study_identifiers`. The frontend of the data portal [prepends](https://github.com/microbiomedata/nmdc-server/blob/a7deacd320971088464407d82c4363a8247a0327/web/src/views/IndividualResults/StudyPage.vue#L269) `https://identifiers.org/` tto each ID it finds in this slot.
-=======
-- **ESS Dive Dataset** links are derived from the `ess_dive_datasets` slot of `Study`. The frontend of the data portal prepends `https://identifiers.org/` to each ID it finds in this slot.
-- **MassIVE Study** links are derived from the `massive_study_identifiers` slot of `Study`. The frontend of the data portal prepends `https://identifiers.org/` to each ID it finds in this slot.
->>>>>>> e38054d9
+- **MassIVE Study** links are derived from`Study.massive_study_identifiers`. The frontend of the data portal [prepends](https://github.com/microbiomedata/nmdc-server/blob/a7deacd320971088464407d82c4363a8247a0327/web/src/views/IndividualResults/StudyPage.vue#L269) `https://identifiers.org/` to each ID it finds in this slot.