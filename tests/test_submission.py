--- conflicted
+++ resolved
@@ -2,11 +2,8 @@
 from datetime import UTC, datetime, timedelta
 
 import pytest
-<<<<<<< HEAD
+from nmdc_schema.nmdc import SubmissionStatusEnum
 from fastapi.encoders import jsonable_encoder
-=======
-from nmdc_schema.nmdc import SubmissionStatusEnum
->>>>>>> 0c6050e2
 from sqlalchemy.orm.session import Session
 from starlette.testclient import TestClient
 
