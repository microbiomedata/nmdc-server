import json
from datetime import datetime, timedelta

import pytest
from sqlalchemy.orm.session import Session
from starlette.testclient import TestClient

from nmdc_server import fakes
from nmdc_server.auth import Token
from nmdc_server.models import SubmissionEditorRole, SubmissionRole
from nmdc_server.schemas_submission import SubmissionMetadataSchema


<<<<<<< HEAD
=======
def test_list_submissions(db: Session, client: TestClient, token: Token, logged_in_user):
    submission = fakes.MetadataSubmissionFactory(
        author=logged_in_user, author_orcid=logged_in_user.orcid
    )
    db.commit()

    response = client.request(method="GET", url="/api/metadata_submission")
    assert response.status_code == 200
    assert response.json()["results"][0]["id"] == str(submission.id)


>>>>>>> 949be5db
def test_try_edit_locked_submission(db: Session, client: TestClient, token: Token, logged_in_user):
    # Locked by a random user at utcnow by default
    submission = fakes.MetadataSubmissionFactory(
        author=logged_in_user,
        author_orcid=logged_in_user.orcid,
        locked_by=fakes.UserFactory(),
        lock_updated=datetime.utcnow(),
    )
    fakes.SubmissionRoleFactory(
        submission=submission,
        submission_id=submission.id,
        user_orcid=logged_in_user.orcid,
        role=SubmissionEditorRole.owner,
    )
    payload = SubmissionMetadataSchema(**submission.__dict__).json()
    db.commit()

    response = client.request(
        method="patch",
        url=f"/api/metadata_submission/{submission.id}",
        json=json.loads(payload),
    )
    assert response.status_code == 400


def test_try_edit_expired_locked_submission(
    db: Session, client: TestClient, token: Token, logged_in_user
):
    # initialize test submission with expired lock
    submission = fakes.MetadataSubmissionFactory(
        author=logged_in_user,
        author_orcid=logged_in_user.orcid,
        locked_by=fakes.UserFactory(),
        lock_updated=datetime.utcnow() - timedelta(hours=1),
<<<<<<< HEAD
    )
    fakes.SubmissionRoleFactory(
        submission=submission,
        submission_id=submission.id,
        user_orcid=logged_in_user.orcid,
        role=SubmissionEditorRole.owner,
=======
>>>>>>> 949be5db
    )
    payload = SubmissionMetadataSchema(**submission.__dict__).json()
    db.commit()

    response = client.request(
        method="patch", url=f"/api/metadata_submission/{submission.id}", json=json.loads(payload)
    )
    assert response.status_code == 200


def test_try_edit_locked_by_current_user_submission(
    db: Session, client: TestClient, token: Token, logged_in_user
):
    submission = fakes.MetadataSubmissionFactory(
        author=logged_in_user,
        author_orcid=logged_in_user.orcid,
        locked_by=logged_in_user,
        lock_updated=datetime.utcnow(),
    )
    fakes.SubmissionRoleFactory(
        submission=submission,
        submission_id=submission.id,
        user_orcid=logged_in_user.orcid,
        role=SubmissionEditorRole.owner,
    )
    payload = SubmissionMetadataSchema(**submission.__dict__).json()
    db.commit()

    response = client.request(
        method="patch", url=f"/api/metadata_submission/{submission.id}", json=json.loads(payload)
    )
    assert response.status_code == 200


def test_submission_list_with_roles(db: Session, client: TestClient, token: Token, logged_in_user):
    user_a = fakes.UserFactory()
    submission_a = fakes.MetadataSubmissionFactory(author=user_a, author_orcid=user_a.orcid)
    fakes.MetadataSubmissionFactory(author=logged_in_user, author_orcid=logged_in_user.orcid)
    fakes.MetadataSubmissionFactory(author=user_a, author_orcid=user_a.orcid)
    db.commit()
    fakes.SubmissionRoleFactory(
        submission=submission_a,
        submission_id=submission_a.id,
        user_orcid=logged_in_user.orcid,
    )
    db.commit()
    response = client.request(method="get", url="/api/metadata_submission")
    assert response.status_code == 200

    results = response.json()["results"]
    allowed_submission_ids = [result["id"] for result in results]
    expected_ids = [str(submission_a.id)]
    assert all([submission_id in expected_ids for submission_id in allowed_submission_ids])
    assert len(results) == 1


@pytest.mark.parametrize("role,code", [(SubmissionEditorRole.owner, 200), (None, 403)])
def test_get_submission_with_roles(
    db: Session, client: TestClient, token: Token, logged_in_user, role, code
):
    if role == SubmissionEditorRole.owner:
        submission = fakes.MetadataSubmissionFactory()
        db.commit()
        role = fakes.SubmissionRoleFactory(
            submission=submission, submission_id=submission.id, user_orcid=logged_in_user.orcid
        )
    else:
        submission = fakes.MetadataSubmissionFactory()
    db.commit()
    response = client.request(method="get", url=f"/api/metadata_submission/{submission.id}")
    assert response.status_code == code


@pytest.mark.parametrize("role,code", [(SubmissionEditorRole.owner, 200), (None, 403)])
def test_edit_submission_with_roles(
    db: Session, client: TestClient, token: Token, logged_in_user, role, code
):
    if role == SubmissionEditorRole.owner:
        submission = fakes.MetadataSubmissionFactory()
        payload = SubmissionMetadataSchema(**submission.__dict__).json()
        db.commit()
        role = fakes.SubmissionRoleFactory(
            submission=submission, submission_id=submission.id, user_orcid=logged_in_user.orcid
        )
    else:
        submission = fakes.MetadataSubmissionFactory()
        payload = SubmissionMetadataSchema(**submission.__dict__).json()
    db.commit()
    response = client.request(
        method="patch", url=f"/api/metadata_submission/{submission.id}", json=json.loads(payload)
    )
    assert response.status_code == code


def test_owner_role_created_for_pi(db: Session, client: TestClient, token: Token, logged_in_user):
    pi_orcid = fakes.Faker("pystr")
    submission = fakes.MetadataSubmissionFactory(
        author=logged_in_user, author_orcid=logged_in_user.orcid
    )
    fakes.SubmissionRoleFactory(
        submission=submission, submission_id=submission.id, user_orcid=logged_in_user.orcid
    )
    payload = SubmissionMetadataSchema(**submission.__dict__)
    db.commit()

    payload.metadata_submission.studyForm.piOrcid = str(pi_orcid)
    response = client.request(
        method="patch",
        url=f"/api/metadata_submission/{submission.id}",
        json=json.loads(payload.json()),
    )
    assert response.status_code == 200

    roles = db.query(SubmissionRole)
    assert roles.count() == 2

    role = roles.filter(SubmissionRole.user_orcid == str(pi_orcid)).first()
    assert role is not None
    assert role.user_orcid == str(pi_orcid)
    assert role.submission_id == submission.id
    assert SubmissionEditorRole(role.role) == SubmissionEditorRole.owner<|MERGE_RESOLUTION|>--- conflicted
+++ resolved
@@ -11,8 +11,6 @@
 from nmdc_server.schemas_submission import SubmissionMetadataSchema
 
 
-<<<<<<< HEAD
-=======
 def test_list_submissions(db: Session, client: TestClient, token: Token, logged_in_user):
     submission = fakes.MetadataSubmissionFactory(
         author=logged_in_user, author_orcid=logged_in_user.orcid
@@ -24,7 +22,6 @@
     assert response.json()["results"][0]["id"] == str(submission.id)
 
 
->>>>>>> 949be5db
 def test_try_edit_locked_submission(db: Session, client: TestClient, token: Token, logged_in_user):
     # Locked by a random user at utcnow by default
     submission = fakes.MetadataSubmissionFactory(
@@ -59,15 +56,6 @@
         author_orcid=logged_in_user.orcid,
         locked_by=fakes.UserFactory(),
         lock_updated=datetime.utcnow() - timedelta(hours=1),
-<<<<<<< HEAD
-    )
-    fakes.SubmissionRoleFactory(
-        submission=submission,
-        submission_id=submission.id,
-        user_orcid=logged_in_user.orcid,
-        role=SubmissionEditorRole.owner,
-=======
->>>>>>> 949be5db
     )
     payload = SubmissionMetadataSchema(**submission.__dict__).json()
     db.commit()
