--- conflicted
+++ resolved
@@ -139,14 +139,10 @@
                 v-model="user.email"
                 label="Email"
                 :readonly="!editEmail"
-<<<<<<< HEAD
-                filled
-=======
                 variant="filled"
                 :rules="requiredRules('E-mail is required', [
                   v => /.+@.+\..+/.test(v) || 'E-mail must be valid',
                 ])"
->>>>>>> fc99d078
               >
                 <template
                   #append
