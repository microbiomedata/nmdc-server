<script lang="ts">
import {
  computed, defineComponent, ref, nextTick, watch, onMounted, shallowRef, getCurrentInstance,
} from 'vue';
import {
  clamp, debounce, flattenDeep, has, sum,
} from 'lodash';
import { read, writeFile, utils } from 'xlsx';
import { api } from '@/data/api';
import useRequest from '@/use/useRequest';

import {
  DATA_MG_INTERLEAVED,
  DATA_MG,
  DATA_MT,
  DATA_MT_INTERLEAVED,
  HARMONIZER_TEMPLATES,
  EMSL,
  JGI_MG,
  JGI_MT,
  JGI_MG_LR,
  SuggestionsMode,
} from '@/views/SubmissionPortal/types';
import HarmonizerSidebar from '@/views/SubmissionPortal/Components/HarmonizerSidebar.vue';
import { APP_HEADER_HEIGHT } from '@/components/Presentation/AppHeader.vue';
import { stateRefs } from '@/store';
import { getPendingSuggestions } from '@/store/localStorage';
import HarmonizerApi from './harmonizerApi';
import {
  packageName,
  sampleData,
  status,
  submit,
  incrementalSaveRecord,
  templateList,
  mergeSampleData,
  hasChanged,
  tabsValidated,
  SubmissionStatusTitleMapping,
  canEditSampleMetadata,
  isOwner,
  addMetadataSuggestions,
  suggestionMode,
  metadataSuggestions,
  isTestSubmission,
  canEditSubmissionByStatus,
  SubmissionStatusEnum,
} from './store';
import SubmissionStepper from './Components/SubmissionStepper.vue';
import SubmissionDocsLink from './Components/SubmissionDocsLink.vue';
import SubmissionPermissionBanner from './Components/SubmissionPermissionBanner.vue';
<<<<<<< HEAD
=======
import { APP_HEADER_HEIGHT } from '@/components/Presentation/AppHeader.vue';
import { stateRefs } from '@/store';
import { getPendingSuggestions } from '@/store/localStorage';
import StatusAlert from './Components/StatusAlert.vue';
>>>>>>> 59bd1f12

interface ValidationErrors {
  [error: string]: [number, number][],
}

const ColorKey = {
  required: {
    label: 'Required field',
    color: 'yellow',
  },
  recommended: {
    label: 'Recommended field',
    color: 'plum',
  },
  invalidCell: {
    label: 'Invalid cell',
    color: '#ffcccb',
  },
  emptyCell: {
    label: 'Empty invalid cell',
    color: '#ff91a4',
  },
};

const HELP_SIDEBAR_WIDTH = '320px';
const TABS_HEIGHT = '48px';

const SUGGESTION_REQUEST_DELAY = 3000;

const EXPORT_FILENAME = 'nmdc_sample_export.xlsx';

const SAMP_NAME = 'samp_name';
const SOURCE_MAT_ID = 'source_mat_id';
const ANALYSIS_TYPE = 'analysis_type';

// controls which field is used to merge data from different DH views
const SCHEMA_ID = SAMP_NAME;

// used in determining which rows are shown in each view
const TYPE_FIELD = ANALYSIS_TYPE;

// TODO: should this be derived from schema?
const COMMON_COLUMNS = [SAMP_NAME, SOURCE_MAT_ID, ANALYSIS_TYPE];

const ALWAYS_READ_ONLY_COLUMNS = [
  'jgi_seq_project',
  'jgi_samp_id',
  'jgi_seq_project_name',
];

export default defineComponent({
  components: {
    HarmonizerSidebar,
    SubmissionStepper,
    SubmissionDocsLink,
    SubmissionPermissionBanner,
    StatusAlert,
  },

  setup() {
    const { user } = stateRefs;
    const root = getCurrentInstance();

    const harmonizerElement = ref();
    const harmonizerApi = new HarmonizerApi();
    const jumpToModel = ref();
    const highlightedValidationError = ref(0);
    const validationActiveCategory = ref('All Errors');
    const columnVisibility = ref('all');
    const sidebarOpen = ref(true);
    const invalidCells = shallowRef({} as Record<string, Record<number, Record<number, string>>>);

    const activeTemplateKey = ref(templateList.value[0]);
    const activeTemplate = ref(HARMONIZER_TEMPLATES[activeTemplateKey.value]);
    const activeTemplateData = computed(() => {
      if (!activeTemplate.value.sampleDataSlot) {
        return [];
      }
      return sampleData.value[activeTemplate.value.sampleDataSlot] || [];
    });

    const submitDialog = ref(false);

    const validationSuccessSnackbar = ref(false);
    const importErrorSnackbar = ref(false);
    const notImportedWorksheetNames = ref([] as string[]);
    const emptySheetSnackbar = ref(false);

    watch(activeTemplate, () => {
      // WARNING: It's important to do the column settings update /before/ data. Otherwise,
      // columns will not be rendered with the correct width.
      harmonizerApi.setColumnsReadOnly(ALWAYS_READ_ONLY_COLUMNS);

      // If the environment tab selected is a mixin it should be readonly
      const environmentList = templateList.value.filter((t) => HARMONIZER_TEMPLATES[t].status === 'mixin');
      if (environmentList.includes(activeTemplateKey.value)) {
        harmonizerApi.setColumnsReadOnly(COMMON_COLUMNS);
        harmonizerApi.setMaxRows(activeTemplateData.value.length);
      }
      harmonizerApi.loadData(activeTemplateData.value);
      harmonizerApi.setInvalidCells(invalidCells.value[activeTemplateKey.value] || {});
      harmonizerApi.changeVisibility(columnVisibility.value);
    });

    const validationErrors = computed(() => {
      const remapped: ValidationErrors = {};
      const invalid: Record<number, Record<number, string>> = invalidCells.value[activeTemplateKey.value] || {};
      if (Object.keys(invalid).length) {
        remapped['All Errors'] = [];
      }
      Object.entries(invalid).forEach(([row, rowErrors]) => {
        Object.entries(rowErrors).forEach(([col, errorText]) => {
          const entry: [number, number] = [parseInt(row, 10), parseInt(col, 10)];
          const issue = errorText || 'Other Validation Error';
          if (has(remapped, issue)) {
            remapped[issue].push(entry);
          } else {
            remapped[issue] = [entry];
          }
          remapped['All Errors'].push(entry);
        });
      });
      return remapped;
    });

    const validationErrorGroups = computed(() => Object.keys(validationErrors.value));

    const validationTotalCounts = computed(() => Object.fromEntries(
      Object.entries(invalidCells.value).map(([template, cells]) => ([
        template,
        sum(Object.values(cells).map((row) => Object.keys(row).length)),
      ])),
    ));

    const saveRecordRequest = useRequest();
    const saveRecord = () => saveRecordRequest.request(() => incrementalSaveRecord(root?.proxy.$route.params.id as string));

    let changeBatch: any[] = [];
    const debouncedSuggestionRequest = debounce(async () => {
      const changedRowData = harmonizerApi.getDataByRows(changeBatch.map((change) => change[0]));
      await addMetadataSuggestions(root?.proxy.$route.params.id as string, activeTemplate.value.schemaClass!, changedRowData);
      changeBatch = [];
    }, SUGGESTION_REQUEST_DELAY, { leading: false, trailing: true });

    watch(suggestionMode, () => {
      // If live suggestions are disabled, clear the queue and cancel the timer
      if (suggestionMode.value !== SuggestionsMode.LIVE) {
        changeBatch = [];
        debouncedSuggestionRequest.cancel();
      }
    });

    function rowIsVisibleForTemplate(row: Record<string, any>, templateKey: string) {
      const environmentKeys = templateList.value.filter((t) => HARMONIZER_TEMPLATES[t].status === 'published');
      if (environmentKeys.includes(templateKey)) {
        return true;
      }
      const row_types = row[TYPE_FIELD];
      if (!row_types) {
        return false;
      }
      if (templateKey === EMSL) {
        return row_types.includes('lipidomics')
          || row_types.includes('metaproteomics')
          || row_types.includes('metabolomics')
          || row_types.includes('natural organic matter');
      }
      if (templateKey === JGI_MG) {
        return row_types.includes('metagenomics');
      }
      if (templateKey === JGI_MG_LR) {
        return row_types.includes('metagenomics_long_read');
      }
      if (templateKey === JGI_MT) {
        return row_types.includes('metatranscriptomics');
      }
      if (templateKey === DATA_MG) {
        return row_types.includes('metagenomics');
      }
      if (templateKey === DATA_MG_INTERLEAVED) {
        return row_types.includes('metagenomics');
      }
      if (templateKey === DATA_MT) {
        return row_types.includes('metatranscriptomics');
      }
      if (templateKey === DATA_MT_INTERLEAVED) {
        return row_types.includes('metatranscriptomics');
      }
      return false;
    }

    // DataHarmonizer is a bit loose in its definition of empty cells. They can be null or and empty string.
    const isNonEmpty = (val: any) => val !== null && val !== '';

    function synchronizeTabData(templateKey: string) {
      const environmentKeys = templateList.value.filter((t) => HARMONIZER_TEMPLATES[t].status === 'published');
      if (environmentKeys.includes(templateKey)) {
        return;
      }
      const nextData = { ...sampleData.value };
      const templateSlot = HARMONIZER_TEMPLATES[templateKey].sampleDataSlot;

      const environmentSlots = templateList.value
        .filter((t) => HARMONIZER_TEMPLATES[t].status === 'published')
        .map((t) => HARMONIZER_TEMPLATES[t].sampleDataSlot);

      if (!templateSlot || !environmentSlots) {
        return;
      }

      // ensure the necessary keys exist in the data object
      environmentSlots.forEach((slot) => {
        if (!nextData[slot as string]) {
          nextData[slot as string] = [];
        }
      });

      if (!nextData[templateSlot]) {
        nextData[templateSlot] = [];
      }

      // add/update any rows from the environment tabs to the active tab if they apply and if
      // they aren't there already.
      environmentSlots.forEach((environmentSlot) => {
        nextData[environmentSlot as string].forEach((row) => {
          const rowId = row[SCHEMA_ID];

          const existing = nextData[templateSlot] && nextData[templateSlot].find((r) => r[SCHEMA_ID] === rowId);
          if (!existing && rowIsVisibleForTemplate(row, templateKey)) {
            const newRow = {} as Record<string, any>;
            COMMON_COLUMNS.forEach((col) => {
              newRow[col] = row[col];
            });
            nextData[templateSlot].push(newRow);
            //update validation status for the tab, if data changed it needs to be revalidated
            tabsValidated.value[templateKey] = false;
          }
          if (existing) {
            COMMON_COLUMNS.forEach((col) => {
              existing[col] = row[col];
            });
            //update validation status for the tab, if data changed it needs to be revalidated
            tabsValidated.value[templateKey] = false;
          }
        });
      });
      // remove any rows from the active tab if they were removed from the environment tabs
      // or no longer apply to the active tab
      if (nextData[templateSlot].length > 0) {
        nextData[templateSlot] = nextData[templateSlot].filter((row) => {
          if (!rowIsVisibleForTemplate(row, templateKey)) {
            return false;
          }
          //update validation status for the tab, if data changed it needs to be revalidated
          tabsValidated.value[templateKey] = false;
          const rowId = row[SCHEMA_ID];
          return environmentSlots.some((environmentSlot) => {
            const environmentRow = nextData[environmentSlot as string].findIndex((r) => r[SCHEMA_ID] === rowId);
            return environmentRow >= 0;
          });
        });
      }
      sampleData.value = nextData;
    }

    /**
     * This should be called whenever rows are removed from the data harmonizer.
     * It ensures that row deletion is cascaded to facility templates from the main
     * environment templates
     */
    const syncAndMergeTabsForRemovedRows = async () => {
      mergeSampleData(
        activeTemplate.value.sampleDataSlot,
        harmonizerApi.exportJson(),
      );
      // If there are any sampleDataSlots populated that somehow are missing from
      // the template list, make sure those data are updated as well.
      Object.keys(sampleData.value).forEach((key) => {
        // Loop through keys in the sampleData for the submission. Each
        // key maps to a template. We have to find that template.
        const [templateKey, template] = Object.entries(HARMONIZER_TEMPLATES).find(([, template]) => (
          template?.sampleDataSlot === key
        )) || [undefined, undefined];
        if (template && templateKey) {
          // If we found the template, synchronize the data
          // Make sure we carry the deletion through to the sampleData
          // The current tab's data needs to be updated first, then synchronized
          synchronizeTabData(templateKey);
        }
      });
    };

    const onDataChange = async (changes: any[]) => {
      // If we're in live suggestion mode and the user can edit the metadata, add the changes to a batch. Once the user
      // has not made further changes for a certain amount of time, send the batch to the backend for suggestions.
      if (suggestionMode.value === SuggestionsMode.LIVE && canEditSampleMetadata()) {
        // Many "empty" changes can be fired when clearing an entire row or column. We only care about the ones
        // where either the previous value or updated value (or both) are non-empty.
        const nonEmptyChanges = changes.filter((change) => isNonEmpty(change[2]) || isNonEmpty(change[3]));
        changeBatch.push(...nonEmptyChanges);
        debouncedSuggestionRequest();
      }
      // If any changes touched the sample name or analysis/data type columns on an environment
      // tab, we need to synch those changes to non-active tabs
      const templateOrderedAttrNames = harmonizerApi.getOrderedAttributeNames(activeTemplate.value.schemaClass || '');
      const shouldSynchronizeTabs = !!changes.find((change) => {
        const isRelevantColumn = templateOrderedAttrNames[change[1]] === SAMP_NAME || templateOrderedAttrNames[change[1]] === ANALYSIS_TYPE;
        const isNonemptyChange = isNonEmpty(change[2]) || isNonEmpty(change[3]);
        return isNonemptyChange && isRelevantColumn;
      });

      hasChanged.value += 1;
      if (shouldSynchronizeTabs) {
        syncAndMergeTabsForRemovedRows();
      } else {
        const data = harmonizerApi.exportJson();
        mergeSampleData(activeTemplate.value.sampleDataSlot, data);
      }
      saveRecord(); // This is a background save that we intentionally don't wait for
      tabsValidated.value[activeTemplateKey.value] = false;
    };

    const { request: schemaRequest, loading: schemaLoading } = useRequest();

    async function jumpTo({ row, column }: { row: number; column: number }) {
      harmonizerApi.jumpToRowCol(row, column);
      await nextTick();
      jumpToModel.value = null;
    }

    function focus() {
      window.focus();
    }

    function errorClick(index: number) {
      const currentSeries = validationErrors.value[validationActiveCategory.value];
      highlightedValidationError.value = clamp(index, 0, currentSeries.length - 1);
      const currentError = currentSeries[highlightedValidationError.value];
      harmonizerApi.jumpToRowCol(currentError[0], currentError[1]);
    }

    async function validate() {
      const data = harmonizerApi.exportJson(); // Gets data from harmonizer API

      // Check if the spreadsheet is empty
      const isEmpty = Object.keys(data).length === 0;
      // Update invalid cells if empty
      if (isEmpty) {
        invalidCells.value = {
          ...invalidCells.value,
          [activeTemplateKey.value]: data,
        };
        tabsValidated.value = {
          ...tabsValidated.value,
          [activeTemplateKey.value]: false,
        };
        emptySheetSnackbar.value = true;

        return;
      }

      mergeSampleData(activeTemplate.value.sampleDataSlot, data);
      const result = await harmonizerApi.validate();
      const valid = Object.keys(result).length === 0;
      if (!valid && !sidebarOpen.value) {
        sidebarOpen.value = true;
      }

      invalidCells.value = {
        ...invalidCells.value,
        [activeTemplateKey.value]: result,
      };
      saveRecord(); // This is a background save that we intentionally don't wait for
      if (valid === false) {
        errorClick(0);
      }
      tabsValidated.value = {
        ...tabsValidated.value,
        [activeTemplateKey.value]: valid,
      };

      validationSuccessSnackbar.value = Object.values(tabsValidated.value).every((value) => value);
    }

    const canSubmit = computed(() => {
      let allTabsValid = true;
      Object.values(tabsValidated.value).forEach((value) => {
        allTabsValid = allTabsValid && value;
      });
      return allTabsValid && isOwner();
    });

    const fields = computed(() => flattenDeep(Object.entries(harmonizerApi.schemaSectionColumns.value)
      .map(([sectionName, children]) => Object.entries(children).map(([columnName, column]) => {
        const val = {
          text: columnName ? `  ${columnName}` : sectionName,
          value: {
            sectionName, columnName, column, row: 0,
          },
        };
        return val;
      }))));

    const validationItems = computed(() => validationErrorGroups.value.map((errorGroup) => {
      const errors = validationErrors.value[errorGroup];
      return {
        text: `${errorGroup} (${errors.length})`,
        value: errorGroup,
      };
    }));

    watch(validationActiveCategory, () => errorClick(0));
    watch(columnVisibility, () => {
      harmonizerApi.changeVisibility(columnVisibility.value);
    });

    const selectedHelpDict = computed(() => {
      if (harmonizerApi.selectedColumn.value) {
        return harmonizerApi.getHelp(harmonizerApi.selectedColumn.value);
      }
      return null;
    });

    const { request: submitRequest, loading: submitLoading, count: submitCount } = useRequest();
    const doSubmit = () => submitRequest(async () => {
      const data = await harmonizerApi.exportJson();
      mergeSampleData(activeTemplate.value.sampleDataSlot, data);
<<<<<<< HEAD
      await submit(root?.proxy.$route.params.id as string, 'SubmittedPendingReview');
=======
      await submit(root.$route.params.id, SubmissionStatusEnum.SubmittedPendingReview.text);
      status.value = SubmissionStatusEnum.SubmittedPendingReview.text;
>>>>>>> 59bd1f12
      submitDialog.value = false;
    });

    async function downloadSamples() {
      templateList.value.forEach((templateKey) => {
        synchronizeTabData(templateKey);
      });

      const workbook = utils.book_new();
      templateList.value.forEach((templateKey) => {
        const template = HARMONIZER_TEMPLATES[templateKey];
        if (!template.sampleDataSlot || !template.schemaClass) {
          return;
        }
        const worksheet = utils.json_to_sheet([
          harmonizerApi.getHeaderRow(template.schemaClass),
          ...HarmonizerApi.flattenArrayValues(sampleData.value[template.sampleDataSlot]),
        ], {
          skipHeader: true,
        });
        utils.book_append_sheet(workbook, worksheet, template.excelWorksheetName || template.displayName);
      });
      writeFile(workbook, EXPORT_FILENAME, { compression: true });
    }

    function openFile(file: File) {
      const reader = new FileReader();
      reader.onload = (event) => {
        if (event == null || event.target == null) {
          return;
        }
        const workbook = read(event.target.result);
        const imported = {} as Record<string, any>;
        const notImported = [] as string[];
        Object.entries(workbook.Sheets).forEach(([name, worksheet]) => {
          const template = Object.values(HARMONIZER_TEMPLATES).find((template) => (
            template.excelWorksheetName === name || template.displayName === name
          ));
          const templateSelected = templateList.value.find((selectedTemplate) => {
            const templateName = HARMONIZER_TEMPLATES[selectedTemplate].displayName || '';
            return (
              template?.displayName === templateName
              || template?.excelWorksheetName === templateName
            );
          });
          if (!template || !template.sampleDataSlot || !template.schemaClass || !templateSelected) {
            notImported.push(name);
            return;
          }

          // The spreadsheet has slot names as the header row. So `sheet_to_json` will produce array
          // of objects with slot names as keys. But we want the imported data to be keyed on slot
          // IDs. This code reads the worksheet data and remaps the keys from slot names to IDs.
          const slotIdToNameMap = harmonizerApi.getHeaderRow(template.schemaClass);
          const slotNameToIdMap = Object.fromEntries(Object.entries(slotIdToNameMap).map(([k, v]) => [v, k]));
          const worksheetData: Record<string, string>[] = utils.sheet_to_json(worksheet);
          const remappedData = worksheetData.map((row) => Object.fromEntries(Object.entries(row)
            .filter(([slotName]) => slotNameToIdMap[slotName] !== undefined)
            .map(([slotName, value]) => [slotNameToIdMap[slotName], value])));

          imported[template.sampleDataSlot] = harmonizerApi.unflattenArrayValues(
            remappedData,
            template.schemaClass,
          );
        });

        // Alert the user if any worksheets were not imported
        notImportedWorksheetNames.value = notImported;
        importErrorSnackbar.value = notImported.length > 0;

        // Load imported data
        sampleData.value = imported;

        // Clear validation state
        harmonizerApi.setInvalidCells({});
        invalidCells.value = {};
        Object.keys(tabsValidated.value).forEach((tab) => {
          tabsValidated.value[tab] = false;
        });

        // Sync with backend
        hasChanged.value += 1;
        saveRecord(); // This is a background save that we intentionally don't wait for

        // Load data for active tab into DataHarmonizer
        harmonizerApi.loadData(activeTemplateData.value);
      };
      reader.readAsArrayBuffer(file);
    }

    /**
     * Set up the hands on table with appropriate event handlers
     * for interactions with the Data Harmonizer.
     */
    function addHooks() {
      harmonizerApi.addChangeHook(onDataChange);
      harmonizerApi.addRowRemovedHook(async () => {
        syncAndMergeTabsForRemovedRows();
        hasChanged.value += 1;
        saveRecord();
      });
    }

    async function changeTemplate(index: number) {
      if (!harmonizerApi.ready.value) {
        return;
      }

      await validate();

      const nextTemplateKey = templateList.value[index];
      const nextTemplate = HARMONIZER_TEMPLATES[nextTemplateKey];

      // Get the stashed suggestions (if any) for the next template and present them.
      metadataSuggestions.value = getPendingSuggestions(root?.proxy.$route.params.id as string, nextTemplate.schemaClass!);

      // When changing templates we may need to populate the common columns
      // from the environment tabs
      synchronizeTabData(nextTemplateKey);
      activeTemplateKey.value = nextTemplateKey;
      activeTemplate.value = nextTemplate;
      harmonizerApi.useTemplate(nextTemplate.schemaClass);
      addHooks();
    }

    watch(() => canEditSampleMetadata(), (canEdit) => {
      if (harmonizerApi.ready.value) {
        if (!canEdit) {
          harmonizerApi.setTableReadOnly();
        }
      }
    });

    onMounted(async () => {
      const [schema, goldEcosystemTree] = await schemaRequest(() => Promise.all([
        api.getSubmissionSchema(),
        api.getGoldEcosystemTree(),
      ]));
      const r = document.getElementById('harmonizer-root');
      if (r && schema) {
        await harmonizerApi.init(r, schema, activeTemplate.value.schemaClass, goldEcosystemTree);
        await nextTick();
        harmonizerApi.loadData(activeTemplateData.value);
        addHooks();
        metadataSuggestions.value = getPendingSuggestions(
          root?.proxy.$route.params.id as string,
          activeTemplate.value.schemaClass!,
        );
        if (!canEditSampleMetadata()) {
          harmonizerApi.setTableReadOnly();
        }
      }
    });

    return {
      user,
      APP_HEADER_HEIGHT,
      HELP_SIDEBAR_WIDTH,
      TABS_HEIGHT,
      ColorKey,
      HARMONIZER_TEMPLATES,
      columnVisibility,
      harmonizerElement,
      jumpToModel,
      harmonizerApi,
      canSubmit,
      tabsValidated,
      saveRecordRequest,
      submitLoading,
      submitCount,
      selectedHelpDict,
      packageName,
      fields,
      highlightedValidationError,
      sidebarOpen,
      validationItems,
      validationActiveCategory,
      templateList,
      activeTemplate,
      activeTemplateKey,
      invalidCells,
      validationErrors,
      validationErrorGroups,
      validationTotalCounts,
      SubmissionStatusTitleMapping,
      SubmissionStatusEnum,
      status,
      submitDialog,
      validationSuccessSnackbar,
      schemaLoading,
      importErrorSnackbar,
      notImportedWorksheetNames,
      emptySheetSnackbar,
      isTestSubmission,
      StatusAlert,
      /* methods */
      doSubmit,
      downloadSamples,
      errorClick,
      openFile,
      focus,
      jumpTo,
      validate,
      changeTemplate,
      canEditSampleMetadata,
      canEditSubmissionByStatus,
    };
  },
});
</script>

<template>
  <div
    :style="{'overflow-y': 'hidden', 'overflow-x': 'hidden', 'height': `calc(100vh - ${APP_HEADER_HEIGHT}px)`}"
    class="d-flex flex-column"
  >
    <SubmissionStepper />
    <submission-permission-banner
      v-if="canEditSubmissionByStatus() && !canEditSampleMetadata()"
    />
    <StatusAlert v-if="!canEditSubmissionByStatus()" />
    <div class="d-flex flex-column px-2 pb-2">
      <div class="d-flex align-center">
        <v-btn
          v-if="validationErrorGroups.length === 0"
          color="primary"
          variant="outlined"
          :disabled="!canEditSampleMetadata()"
          @click="validate"
        >
          Validate
          <v-icon class="pl-2">
            mdi-refresh
          </v-icon>
        </v-btn>
        <v-snackbar
          v-model="validationSuccessSnackbar"
          color="success"
          timeout="3000"
        >
          Validation Passed! You can now submit or continue editing.
        </v-snackbar>
        <v-snackbar
          v-model="importErrorSnackbar"
          color="error"
          timeout="5000"
        >
          The following worksheet names were not recognized: {{ notImportedWorksheetNames.join(', ') }}
        </v-snackbar>
        <v-snackbar
          v-model="emptySheetSnackbar"
          color="error"
          timeout="5000"
        >
          The spreadsheet is empty. Please add data.
        </v-snackbar>
        <v-card
          v-if="validationErrorGroups.length"
          color="error"
          width="600"
          class="d-flex py-2 align-center"
        >
          <v-select
            v-model="validationActiveCategory"
            :items="validationItems"
            solo
            color="error"
            style="background-color: red;"
            dense
            class="mx-2 z-above-sidebar"
            hide-details
          >
            <template #selection="{ item }">
              <p
                style="font-size: 14px"
                class="my-0"
              >
                {{ item.text }}
              </p>
            </template>
          </v-select>
          <div class="d-flex align-center mx-2">
            <v-icon
              @click="errorClick(highlightedValidationError - 1)"
            >
              mdi-arrow-left-circle
            </v-icon>
            <v-spacer />
            <span class="mx-1">
              ({{ highlightedValidationError + 1 }}/{{ validationErrors[validationActiveCategory].length }})
            </span>
            <v-spacer />
            <v-icon
              @click="errorClick(highlightedValidationError + 1)"
            >
              mdi-arrow-right-circle
            </v-icon>
          </div>
          <v-btn
            variant="outlined"
            small
            class="mx-2"
            @click="validate"
          >
            <v-icon class="pr-2">
              mdi-refresh
            </v-icon>
            Re-validate
          </v-btn>
        </v-card>
        <submission-docs-link anchor="sample-metadata" />
        <span v-if="saveRecordRequest.count.value > 0">
          <span
            v-if="saveRecordRequest.loading.value"
            class="text-center"
          >
            <v-progress-circular
              color="primary"
              :width="1"
              size="20"
              indeterminate
            />
            Saving progress
          </span>
          <span v-if="!saveRecordRequest.error.value && !saveRecordRequest.loading.value">
            <v-icon
              color="green"
            >
              mdi-check
            </v-icon>
            Changes saved successfully
          </span>
          <span v-else-if="saveRecordRequest.error.value && !saveRecordRequest.loading.value">
            <v-icon
              color="red"
            >
              mdi-close
            </v-icon>
            Failed to save changes
          </span>
        </span>
        <v-spacer />
        <v-autocomplete
          v-model="jumpToModel"
          :items="fields"
          label="Jump to column..."
          class="shrink mr-2 z-above-sidebar"
          variant="outlined"
          dense
          hide-details
          offset-y
          :menu-props="{ maxHeight: 500 }"
          @focus="focus"
          @change="jumpTo"
        >
          <template #item="{ item }">
            <span
              :class="{
                'pl-4': item.value.columnName !== '',
                'text-h5': item.value.columnName === '',
              }"
            >
              {{ item.value.columnName || item.value.sectionName }}
            </span>
          </template>
        </v-autocomplete>
        <v-menu
          class="z-above-sidebar"
          offset-y
          nudge-bottom="4px"
          :close-on-click="true"
        >
          <template #activator="{on, attrs}">
            <v-btn
              variant="outlined"
              v-bind="attrs"
              v-on="on"
            >
              <v-icon class="pr-1">
                mdi-eye
              </v-icon>
              <v-icon>
                mdi-menu-down
              </v-icon>
            </v-btn>
          </template>
          <v-card
            class="py-1 px-2"
            width="280"
            variant="outlined"
          >
            <v-radio-group
              v-model="columnVisibility"
              label="Column visibility"
            >
              <v-radio
                value="all"
              >
                <template #label>
                  <div class="black--text">
                    All Columns
                  </div>
                </template>
              </v-radio>
              <v-radio
                value="required"
              >
                <template #label>
                  <div class="black--text">
                    <span :style="{ 'background-color': ColorKey.required.color }">Required</span>
                    columns
                  </div>
                </template>
              </v-radio>
              <v-radio
                value="recommended"
              >
                <template #label>
                  <div class="black--text">
                    <span :style="{ 'background-color': ColorKey.required.color }">Required</span>
                    and
                    <span :style="{ 'background-color': ColorKey.recommended.color }">recommended</span>
                    columns
                  </div>
                </template>
              </v-radio>
              <v-divider class="mb-3" />
              <span
                class="grey--text text--darken-2 text-body-1 mb-2"
              >
                Show section
              </span>
              <v-radio
                v-for="(sectionName, sectionTitle) in harmonizerApi.schemaSectionNames.value"
                :key="sectionName"
                :value="sectionName"
              >
                <template #label>
                  <span>
                    {{ sectionTitle }}
                  </span>
                </template>
              </v-radio>
            </v-radio-group>
          </v-card>
        </v-menu>
      </div>
    </div>

    <div class="harmonizer-and-sidebar">
      <v-tabs @change="changeTemplate">
        <v-tooltip
          v-for="templateKey in templateList"
          :key="templateKey"
          right
        >
          <template #activator="{on, attrs}">
            <div
              style="display: flex;"
              v-bind="attrs"
              v-on="on"
            >
              <v-tab>
                <v-badge
                  :content="validationTotalCounts[templateKey] || '!'"
                  :value="validationTotalCounts[templateKey] > 0 || !tabsValidated[templateKey]"
                  :color="validationTotalCounts[templateKey] > 0 ? 'error' : 'warning'"
                >
                  {{ HARMONIZER_TEMPLATES[templateKey].displayName }}
                </v-badge>
              </v-tab>
            </div>
          </template>
          <span v-if="validationTotalCounts[templateKey] > 0">
            {{ validationTotalCounts[templateKey] }} validation errors
          </span>
          <span v-else-if="!tabsValidated[templateKey]">
            This tab must be validated before submission
          </span>
          <span v-else>
            {{ HARMONIZER_TEMPLATES[templateKey].displayName }}
          </span>
        </v-tooltip>
      </v-tabs>

      <div v-if="schemaLoading">
        Loading...
      </div>

      <div
        id="harmonizer-root"
        class="harmonizer-style-container"
        :style="{
          'right': sidebarOpen ? HELP_SIDEBAR_WIDTH : '0px',
          'top': TABS_HEIGHT,
        }"
      />

      <v-btn
        class="sidebar-toggle"
        tile
        plain
        color="black"
        :ripple="false"
        :height="TABS_HEIGHT"
        :width="TABS_HEIGHT"
        :style="{
          'right': sidebarOpen ? HELP_SIDEBAR_WIDTH : '0px',
        }"
        @click="sidebarOpen = !sidebarOpen"
      >
        <v-icon
          v-if="sidebarOpen"
          class="sidebar-toggle-close"
        >
          mdi-menu-open
        </v-icon>
        <v-icon v-else>
          mdi-menu-open
        </v-icon>
      </v-btn>

      <v-navigation-drawer
        :width="HELP_SIDEBAR_WIDTH"
        :value="sidebarOpen"
        absolute
        class="z-above-data-harmonizer"
        floating
        hide-overlay
        right
        stateless
        temporary
      >
        <HarmonizerSidebar
          :column-help="selectedHelpDict"
          :harmonizer-api="harmonizerApi"
          :harmonizer-template="activeTemplate"
          :metadata-editing-allowed="canEditSampleMetadata()"
          @import-xlsx="openFile"
          @export-xlsx="downloadSamples"
        />
      </v-navigation-drawer>
    </div>

    <div class="harmonizer-style-container">
      <div
        v-if="canEditSampleMetadata()"
        id="harmonizer-footer-root"
      />
    </div>
    <div class="d-flex ma-2">
      <v-btn
        color="gray"
        depressed
        :to="{ name: 'Sample Environment' }"
      >
        <v-icon class="pr-1">
          mdi-arrow-left-circle
        </v-icon>
        Go to previous step
      </v-btn>
      <v-spacer />
      <div class="d-flex align-center">
        <span class="mr-1">Color key</span>
        <v-chip
          v-for="val in ColorKey"
          :key="val.label"
          :style="{ backgroundColor: val.color, opacity: 1 }"
          class="mr-1"
          disabled
        >
          {{ val.label }}
        </v-chip>
      </div>
      <v-spacer />
      <v-tooltip
        top
      >
        <template #activator="{ on, attrs }">
          <div
            v-bind="attrs"
            v-on="on"
          >
            <v-btn
              color="success"
              depressed
              :disabled="!canSubmit || status !== SubmissionStatusEnum.InProgress.text || submitCount > 0"
              :loading="submitLoading"
              @click="canEditSubmissionByStatus() ? submitDialog = true: null"
            >
              <span v-if="status === SubmissionStatusEnum.SubmittedPendingReview.text || submitCount">
                <v-icon>mdi-check-circle</v-icon>
                Submitted
              </span>
              <span v-else>
                Submit
              </span>
              <v-dialog
                v-model="submitDialog"
                activator="parent"
                width="auto"
              >
                <v-card v-if="isTestSubmission">
                  <v-card-title>
                    Submit
                  </v-card-title>
                  <v-card-text>
                    Test submissions cannot be submitted for NMDC review.
                  </v-card-text>
                  <v-card-actions>
                    <v-btn
                      text
                      @click="submitDialog = false"
                    >
                      Close
                    </v-btn>
                  </v-card-actions>
                </v-card>
                <v-card v-else>
                  <v-card-title>
                    Submit
                  </v-card-title>
                  <v-card-text>
                    You are about to submit this study and metadata for NMDC review. Would you like to continue?
                  </v-card-text>
                  <v-card-actions>
                    <v-btn
                      color="primary"
                      class="mr-2"
                      @click="doSubmit"
                    >
                      Yes- Submit
                    </v-btn>
                    <v-btn @click="submitDialog = false">
                      Cancel
                    </v-btn>
                  </v-card-actions>
                </v-card>
              </v-dialog>
            </v-btn>
          </div>
        </template>
        <span v-if="!canSubmit && canEditSubmissionByStatus()">
          You must validate all tabs before submitting your study and metadata.
        </span>
        <span v-if="canSubmit && canEditSubmissionByStatus()">
          Submit for NMDC review.
        </span>
      </v-tooltip>
    </div>
  </div>
</template>

<style lang="scss">
// Handsontable attaches hidden elements to <body> in order to measure text widths. Therefore this
// cannot be nested inside .harmonizer-style-container or else the measurements will be off.
<<<<<<< HEAD

@import 'node_modules/data-harmonizer/lib/dist/es/index.css';
=======
@import 'node_modules/@microbiomedata/data-harmonizer/lib/dist/es/index';
>>>>>>> 59bd1f12

/*
  https://developer.mozilla.org/en-US/docs/Web/CSS/overscroll-behavior#examples
  Prevent back button overscrolling
  Chrome-only
*/
html {
  margin: 0;
  overscroll-behavior: none;
}

.spreadsheet-input {
  width: 0px;
}

.harmonizer-style-container {
  /**
    Namespace these styles so that they don't affect the global styles.
    Read more about SASS interpolation: https://sass-lang.com/documentation/interpolation
    This stylesheet is loaded from node_modules rather than a CDN because we need an SCSS file
    See comment below.

    There's also some kind of performance bottleneck with "Force Reflow" when you include the whole
    stylesheet, so I brought in the minimum modules for things not to break.
  */
  @import 'bootstrap/scss/functions';
  @import 'bootstrap/scss/variables';
  @import 'bootstrap/scss/mixins';
  @import "bootstrap/scss/reboot";
  @import 'bootstrap/scss/type';
  @import 'bootstrap/scss/modal';
  @import 'bootstrap/scss/buttons';
  @import 'bootstrap/scss/forms';
  @import 'bootstrap/scss/input-group';
  @import 'bootstrap/scss/utilities';
}

.handsontable.listbox td {
  border-radius: 3px;
  border: 1px solid silver;
  background-color: #DDD;

  &:hover, &.current.highlight {
    background-color: lightblue !important;
  }
}

.harmonizer-and-sidebar {
  position: relative;
  width: 100%;
  height: 100%;
  flex-grow: 1;
  overflow: hidden;
}

/* Grid */
#harmonizer-root {
  position: absolute;
  bottom: 0;
  left: 0;

  .secondary-header-cell:hover {
    cursor: pointer;
  }

  .htAutocompleteArrow {
    color: gray;
  }

  table {
    padding-right: 16px;
  }

  td {
    &.invalid-cell {
      background-color: #ffcccb !important;
    }

    &.empty-invalid-cell {
      background-color: #ff91a4 !important;
    }
  }

  th {
    text-align: left;

    &.required {
      background-color: yellow;
    }

    &.recommended {
      background-color: plum;
    }
  }
}

#unmapped-headers-list {
  max-height: 50vh;
  overflow-y: auto;
}

/* Autocomplete */
.listbox {
  white-space: pre !important;
}

.handsontable.listbox td {
  border-radius: 3px;
  border: 1px solid silver;
  background-color: #DDD;

  &:hover, &.current.highlight {
    background-color: lightblue !important;
  }
}

.field-description-text select {
  min-width: 95%
}

#harmonizer-footer-root {
  width: 50%;
  padding: 12px 0;
}

.HandsontableCopyPaste {
  display: none;
}

.sidebar-toggle {
  z-index: 200;
  position: absolute;
  top: 0;
  right: 0;
}

.sidebar-toggle-close {
  transform: rotate(180deg);
}

.htDimmed {
  cursor: not-allowed;
}

.z-above-data-harmonizer {
  z-index: 200 !important;
}

.z-above-sidebar {
  z-index: 201 !important;
}
</style><|MERGE_RESOLUTION|>--- conflicted
+++ resolved
@@ -49,13 +49,10 @@
 import SubmissionStepper from './Components/SubmissionStepper.vue';
 import SubmissionDocsLink from './Components/SubmissionDocsLink.vue';
 import SubmissionPermissionBanner from './Components/SubmissionPermissionBanner.vue';
-<<<<<<< HEAD
-=======
 import { APP_HEADER_HEIGHT } from '@/components/Presentation/AppHeader.vue';
 import { stateRefs } from '@/store';
 import { getPendingSuggestions } from '@/store/localStorage';
 import StatusAlert from './Components/StatusAlert.vue';
->>>>>>> 59bd1f12
 
 interface ValidationErrors {
   [error: string]: [number, number][],
@@ -483,12 +480,8 @@
     const doSubmit = () => submitRequest(async () => {
       const data = await harmonizerApi.exportJson();
       mergeSampleData(activeTemplate.value.sampleDataSlot, data);
-<<<<<<< HEAD
-      await submit(root?.proxy.$route.params.id as string, 'SubmittedPendingReview');
-=======
       await submit(root.$route.params.id, SubmissionStatusEnum.SubmittedPendingReview.text);
       status.value = SubmissionStatusEnum.SubmittedPendingReview.text;
->>>>>>> 59bd1f12
       submitDialog.value = false;
     });
 
@@ -1145,12 +1138,7 @@
 <style lang="scss">
 // Handsontable attaches hidden elements to <body> in order to measure text widths. Therefore this
 // cannot be nested inside .harmonizer-style-container or else the measurements will be off.
-<<<<<<< HEAD
-
-@import 'node_modules/data-harmonizer/lib/dist/es/index.css';
-=======
 @import 'node_modules/@microbiomedata/data-harmonizer/lib/dist/es/index';
->>>>>>> 59bd1f12
 
 /*
   https://developer.mozilla.org/en-US/docs/Web/CSS/overscroll-behavior#examples
