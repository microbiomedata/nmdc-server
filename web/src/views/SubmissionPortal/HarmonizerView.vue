--- conflicted
+++ resolved
@@ -23,13 +23,10 @@
   submissionStatus,
   canEditSampleMetadata,
   isOwner,
-<<<<<<< HEAD
   addMetadataSuggestions,
   suggestionMode,
   metadataSuggestions,
-=======
   isTestSubmission,
->>>>>>> 3209cc8b
 } from './store';
 import {
   HARMONIZER_TEMPLATES,
