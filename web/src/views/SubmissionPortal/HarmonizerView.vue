--- conflicted
+++ resolved
@@ -468,16 +468,15 @@
       Object.values(tabsValidated.value).forEach((value) => {
         allTabsValid = allTabsValid && value;
       });
-<<<<<<< HEAD
-      validForms.harmonizerValid = allTabsValid && isOwner() && validForms.templatesValid;
-      return allTabsValid && isOwner() && validForms.templatesValid && validForms.studyFormValid.length === 0 && validForms.multiOmicsFormValid.length === 0;
-=======
       const hasSubmitPermission = isOwner() || stateRefs.user?.value?.is_admin;
       const canSubmitByStatus = status.value === SubmissionStatusEnum.InProgress.text
       const isSubmitted = submitCount.value > 0 || status.value === SubmissionStatusEnum.SubmittedPendingReview.text;
+      validForms.harmonizerValid = allTabsValid && isOwner() && validForms.templatesValid;
       let submitDisabledReason: string | null = null;
       if (!allTabsValid) {
         submitDisabledReason = 'All tabs must be validated before submission.';
+      } else if (validForms.templatesValid && validForms.studyFormValid.length === 0 && validForms.multiOmicsFormValid.length === 0) {
+        submitDisabledReason = 'Validation issues on other screens must be fixed.';
       } else if (!hasSubmitPermission) {
         submitDisabledReason = 'You do not have permission to submit this record.';
       } else if (!canSubmitByStatus) {
@@ -488,7 +487,6 @@
         submitDisabledReason,
         canSubmit: submitDisabledReason === null,
       };
->>>>>>> cf7c2dc8
     });
 
     const handleSubmitClick = () => {
@@ -1174,38 +1172,38 @@
                 </v-dialog>
               </v-btn>
             </div>
-          <div>
-            <v-dialog
-              v-model="missingTabsDialog"
-              width="auto"
-            >
-              <v-card>
-                <v-card-title>
-                  Not all tabs may be present!
-                </v-card-title>
-                <v-card-text>
-                  <div
-                    v-for="(item, index) in missingTabsText"
-                    :key="index"
-                    class="mb-2"
+            <div>
+              <v-dialog
+                v-model="missingTabsDialog"
+                width="auto"
+              >
+                <v-card>
+                  <v-card-title>
+                    Not all tabs may be present!
+                  </v-card-title>
+                  <v-card-text>
+                    <div
+                      v-for="(item, index) in missingTabsText"
+                      :key="index"
+                      class="mb-2"
+                    >
+                      {{ item }}
+                    </div>
+                  </v-card-text>
+                  <v-card-actions
+                    class="justify-center"
                   >
-                    {{ item }}
-                  </div>
-                </v-card-text>
-                <v-card-actions
-                  class="justify-center"
-                >
-                  <v-btn
-                    color="primary"
-                    class="mr-2"
-                    @click="missingTabsDialog = false"
-                  >
-                    Acknowledge
-                  </v-btn>
-                </v-card-actions>
-              </v-card>
-            </v-dialog>
-          </div>
+                    <v-btn
+                      color="primary"
+                      class="mr-2"
+                      @click="missingTabsDialog = false"
+                    >
+                      Acknowledge
+                    </v-btn>
+                  </v-card-actions>
+                </v-card>
+              </v-dialog>
+            </div>
           </template>
           <span v-if="!submissionState.canSubmit">
             {{ submissionState.submitDisabledReason }}
