--- conflicted
+++ resolved
@@ -379,25 +379,6 @@
     </div>
     <div class="harmonizer-style-container">
       <div
-<<<<<<< HEAD
-        class="harmonizer-container d-flex flex-row"
-        style="max-width: 100%;"
-      >
-        <div
-          id="harmonizer-root"
-          class="harmonizer-root grow"
-          :style="{
-            'max-width': sidebarOpen ? 'calc(100vw - 300px)' : '100%',
-            'width': sidebarOpen ? 'calc(100vw - 300px)' : '100%',
-          }"
-        />
-        <v-navigation-drawer
-          :value="sidebarOpen"
-          right
-          width="300"
-          style="overflow-x: auto; font-size: 14px;"
-        >
-=======
         id="harmonizer-root"
         class="harmonizer-root grow"
         :style="{
@@ -434,7 +415,6 @@
             style="max-width: 385px;"
             class="ml-2"
           />
->>>>>>> 905b6a71
           <div
             v-if="selectedHelpDict"
             class="mx-2"
@@ -442,15 +422,6 @@
             <div class="text-h6 mt-3 font-weight-bold d-flex align-center">
               Column Help
               <v-spacer />
-<<<<<<< HEAD
-              <v-btn
-                icon
-                @click="sideBarOpenOverride = false"
-              >
-                <v-icon>mdi-close</v-icon>
-              </v-btn>
-=======
->>>>>>> 905b6a71
             </div>
             <div class="my-2">
               <span class="font-weight-bold pr-2">Column:</span>
@@ -486,11 +457,8 @@
           </div>
         </v-navigation-drawer>
       </div>
-<<<<<<< HEAD
 
       <div id="harmonizer-footer-root" />
-=======
->>>>>>> 905b6a71
     </div>
 
     <div class="d-flex shrink ma-2">
