<script lang="ts">
import {
  computed, defineComponent, ref, nextTick, watch, onMounted, shallowRef,
} from '@vue/composition-api';
import {
  clamp, debounce, flattenDeep, has, sum,
} from 'lodash';
import { read, writeFile, utils } from 'xlsx';
import { api } from '@/data/api';
import useRequest from '@/use/useRequest';

import HarmonizerApi from './harmonizerApi';
import {
  packageName,
  sampleData,
  status,
  submit,
  incrementalSaveRecord,
  templateList,
  mergeSampleData,
  hasChanged,
  tabsValidated,
  SubmissionStatusTitleMapping,
  canEditSampleMetadata,
  isOwner,
  addMetadataSuggestions,
  suggestionMode,
  metadataSuggestions,
  isTestSubmission,
<<<<<<< HEAD
  validForms,
=======
  canEditSubmissionByStatus,
  SubmissionStatusEnum,
>>>>>>> 0ada5f46
} from './store';
import {
  DATA_MG_INTERLEAVED,
  DATA_MG,
  DATA_MT,
  DATA_MT_INTERLEAVED,
  HARMONIZER_TEMPLATES,
  EMSL,
  JGI_MG,
  JGI_MT,
  JGI_MG_LR,
  SuggestionsMode,
} from '@/views/SubmissionPortal/types';
import HarmonizerSidebar from '@/views/SubmissionPortal/Components/HarmonizerSidebar.vue';
import SubmissionStepper from './Components/SubmissionStepper.vue';
import SubmissionDocsLink from './Components/SubmissionDocsLink.vue';
import SubmissionPermissionBanner from './Components/SubmissionPermissionBanner.vue';
import { APP_HEADER_HEIGHT } from '@/components/Presentation/AppHeader.vue';
import { stateRefs } from '@/store';
import { getPendingSuggestions } from '@/store/localStorage';
import StatusAlert from './Components/StatusAlert.vue';

interface ValidationErrors {
  [error: string]: [number, number][],
}

const ColorKey = {
  required: {
    label: 'Required field',
    color: 'yellow',
  },
  recommended: {
    label: 'Recommended field',
    color: 'plum',
  },
  invalidCell: {
    label: 'Invalid cell',
    color: '#ffcccb',
  },
  emptyCell: {
    label: 'Empty invalid cell',
    color: '#ff91a4',
  },
};

const HELP_SIDEBAR_WIDTH = '320px';
const TABS_HEIGHT = '48px';

const SUGGESTION_REQUEST_DELAY = 3000;

const EXPORT_FILENAME = 'nmdc_sample_export.xlsx';

const SAMP_NAME = 'samp_name';
const SOURCE_MAT_ID = 'source_mat_id';
const ANALYSIS_TYPE = 'analysis_type';

// controls which field is used to merge data from different DH views
const SCHEMA_ID = SAMP_NAME;

// used in determining which rows are shown in each view
const TYPE_FIELD = ANALYSIS_TYPE;

// TODO: should this be derived from schema?
const COMMON_COLUMNS = [SAMP_NAME, SOURCE_MAT_ID, ANALYSIS_TYPE];

const ALWAYS_READ_ONLY_COLUMNS = [
  'jgi_seq_project',
  'jgi_samp_id',
  'jgi_seq_project_name',
];

export default defineComponent({
  components: {
    HarmonizerSidebar,
    SubmissionStepper,
    SubmissionDocsLink,
    SubmissionPermissionBanner,
    StatusAlert,
  },

  setup(_, { root }) {
    const { user } = stateRefs;

    const harmonizerElement = ref();
    const harmonizerApi = new HarmonizerApi();
    const jumpToModel = ref();
    const highlightedValidationError = ref(0);
    const validationActiveCategory = ref('All Errors');
    const columnVisibility = ref('all');
    const sidebarOpen = ref(true);
    const invalidCells = shallowRef({} as Record<string, Record<number, Record<number, string>>>);

    const activeTemplateKey = ref(templateList.value[0]);
    const activeTemplate = ref(HARMONIZER_TEMPLATES[activeTemplateKey.value]);
    const activeTemplateData = computed(() => {
      if (!activeTemplate.value.sampleDataSlot) {
        return [];
      }
      return sampleData.value[activeTemplate.value.sampleDataSlot] || [];
    });

    const submitDialog = ref(false);
    const missingTabsText = computed(() => {
      const text: Array<string> = [];
      if (validForms.templatesValid === false) {
        text.push('No tabs will be present until one or more templates are selected in the Sample Envrionment form.');
      }
      if (validForms.multiOmicsFormValid === false) {
        text.push('Facility tabs will not be present until the Multiomics Form is complete.');
      }
      return text;
    });
    function determineDialog() {
      if (missingTabsText.value.length > 0) {
        return true;
      }
      return false;
    }
    const missingTabsDialog = ref(determineDialog());

    watch(missingTabsText, () => {
      if (missingTabsText.value.length > 0) {
        missingTabsDialog.value = true;
      }
    });

    const validationSuccessSnackbar = ref(false);
    const importErrorSnackbar = ref(false);
    const notImportedWorksheetNames = ref([] as string[]);
    const emptySheetSnackbar = ref(false);

    watch(activeTemplate, () => {
      // WARNING: It's important to do the column settings update /before/ data. Otherwise,
      // columns will not be rendered with the correct width.
      harmonizerApi.setColumnsReadOnly(ALWAYS_READ_ONLY_COLUMNS);

      // If the environment tab selected is a mixin it should be readonly
      const environmentList = templateList.value.filter((t) => HARMONIZER_TEMPLATES[t].status === 'mixin');
      if (environmentList.includes(activeTemplateKey.value)) {
        harmonizerApi.setColumnsReadOnly(COMMON_COLUMNS);
        harmonizerApi.setMaxRows(activeTemplateData.value.length);
      }
      harmonizerApi.loadData(activeTemplateData.value);
      harmonizerApi.setInvalidCells(invalidCells.value[activeTemplateKey.value] || {});
      harmonizerApi.changeVisibility(columnVisibility.value);
    });

    const validationErrors = computed(() => {
      const remapped: ValidationErrors = {};
      const invalid: Record<number, Record<number, string>> = invalidCells.value[activeTemplateKey.value] || {};
      if (Object.keys(invalid).length) {
        remapped['All Errors'] = [];
      }
      Object.entries(invalid).forEach(([row, rowErrors]) => {
        Object.entries(rowErrors).forEach(([col, errorText]) => {
          const entry: [number, number] = [parseInt(row, 10), parseInt(col, 10)];
          const issue = errorText || 'Other Validation Error';
          if (has(remapped, issue)) {
            remapped[issue].push(entry);
          } else {
            remapped[issue] = [entry];
          }
          remapped['All Errors'].push(entry);
        });
      });
      return remapped;
    });

    const validationErrorGroups = computed(() => Object.keys(validationErrors.value));

    const validationTotalCounts = computed(() => Object.fromEntries(
      Object.entries(invalidCells.value).map(([template, cells]) => ([
        template,
        sum(Object.values(cells).map((row) => Object.keys(row).length)),
      ])),
    ));

    const saveRecordRequest = useRequest();
    const saveRecord = () => saveRecordRequest.request(() => incrementalSaveRecord(root.$route.params.id));

    let changeBatch: any[] = [];
    const debouncedSuggestionRequest = debounce(async () => {
      const changedRowData = harmonizerApi.getDataByRows(changeBatch.map((change) => change[0]));
      await addMetadataSuggestions(root.$route.params.id, activeTemplate.value.schemaClass!, changedRowData);
      changeBatch = [];
    }, SUGGESTION_REQUEST_DELAY, { leading: false, trailing: true });

    watch(suggestionMode, () => {
      // If live suggestions are disabled, clear the queue and cancel the timer
      if (suggestionMode.value !== SuggestionsMode.LIVE) {
        changeBatch = [];
        debouncedSuggestionRequest.cancel();
      }
    });

    function rowIsVisibleForTemplate(row: Record<string, any>, templateKey: string) {
      const environmentKeys = templateList.value.filter((t) => HARMONIZER_TEMPLATES[t].status === 'published');
      if (environmentKeys.includes(templateKey)) {
        return true;
      }
      const row_types = row[TYPE_FIELD];
      if (!row_types) {
        return false;
      }
      if (templateKey === EMSL) {
        return row_types.includes('lipidomics')
          || row_types.includes('metaproteomics')
          || row_types.includes('metabolomics')
          || row_types.includes('natural organic matter');
      }
      if (templateKey === JGI_MG) {
        return row_types.includes('metagenomics');
      }
      if (templateKey === JGI_MG_LR) {
        return row_types.includes('metagenomics_long_read');
      }
      if (templateKey === JGI_MT) {
        return row_types.includes('metatranscriptomics');
      }
      if (templateKey === DATA_MG) {
        return row_types.includes('metagenomics');
      }
      if (templateKey === DATA_MG_INTERLEAVED) {
        return row_types.includes('metagenomics');
      }
      if (templateKey === DATA_MT) {
        return row_types.includes('metatranscriptomics');
      }
      if (templateKey === DATA_MT_INTERLEAVED) {
        return row_types.includes('metatranscriptomics');
      }
      return false;
    }

    // DataHarmonizer is a bit loose in its definition of empty cells. They can be null or and empty string.
    const isNonEmpty = (val: any) => val !== null && val !== '';

    function synchronizeTabData(templateKey: string) {
      const environmentKeys = templateList.value.filter((t) => HARMONIZER_TEMPLATES[t].status === 'published');
      if (environmentKeys.includes(templateKey)) {
        return;
      }
      const nextData = { ...sampleData.value };
      const templateSlot = HARMONIZER_TEMPLATES[templateKey].sampleDataSlot;

      const environmentSlots = templateList.value
        .filter((t) => HARMONIZER_TEMPLATES[t].status === 'published')
        .map((t) => HARMONIZER_TEMPLATES[t].sampleDataSlot);

      if (!templateSlot || !environmentSlots) {
        return;
      }

      // ensure the necessary keys exist in the data object
      environmentSlots.forEach((slot) => {
        if (!nextData[slot as string]) {
          nextData[slot as string] = [];
        }
      });

      if (!nextData[templateSlot]) {
        nextData[templateSlot] = [];
      }

      // add/update any rows from the environment tabs to the active tab if they apply and if
      // they aren't there already.
      environmentSlots.forEach((environmentSlot) => {
        nextData[environmentSlot as string].forEach((row) => {
          const rowId = row[SCHEMA_ID];

          const existing = nextData[templateSlot] && nextData[templateSlot].find((r) => r[SCHEMA_ID] === rowId);
          if (!existing && rowIsVisibleForTemplate(row, templateKey)) {
            const newRow = {} as Record<string, any>;
            COMMON_COLUMNS.forEach((col) => {
              newRow[col] = row[col];
            });
            nextData[templateSlot].push(newRow);
            //update validation status for the tab, if data changed it needs to be revalidated
            tabsValidated.value[templateKey] = false;
          }
          if (existing) {
            COMMON_COLUMNS.forEach((col) => {
              existing[col] = row[col];
            });
            //update validation status for the tab, if data changed it needs to be revalidated
            tabsValidated.value[templateKey] = false;
          }
        });
      });
      // remove any rows from the active tab if they were removed from the environment tabs
      // or no longer apply to the active tab
      if (nextData[templateSlot].length > 0) {
        nextData[templateSlot] = nextData[templateSlot].filter((row) => {
          if (!rowIsVisibleForTemplate(row, templateKey)) {
            return false;
          }
          //update validation status for the tab, if data changed it needs to be revalidated
          tabsValidated.value[templateKey] = false;
          const rowId = row[SCHEMA_ID];
          return environmentSlots.some((environmentSlot) => {
            const environmentRow = nextData[environmentSlot as string].findIndex((r) => r[SCHEMA_ID] === rowId);
            return environmentRow >= 0;
          });
        });
      }
      sampleData.value = nextData;
    }

    /**
     * This should be called whenever rows are removed from the data harmonizer.
     * It ensures that row deletion is cascaded to facility templates from the main
     * environment templates
     */
    const syncAndMergeTabsForRemovedRows = async () => {
      mergeSampleData(
        activeTemplate.value.sampleDataSlot,
        harmonizerApi.exportJson(),
      );
      // If there are any sampleDataSlots populated that somehow are missing from
      // the template list, make sure those data are updated as well.
      Object.keys(sampleData.value).forEach((key) => {
        // Loop through keys in the sampleData for the submission. Each
        // key maps to a template. We have to find that template.
        const [templateKey, template] = Object.entries(HARMONIZER_TEMPLATES).find(([, template]) => (
          template?.sampleDataSlot === key
        )) || [undefined, undefined];
        if (template && templateKey) {
          // If we found the template, synchronize the data
          // Make sure we carry the deletion through to the sampleData
          // The current tab's data needs to be updated first, then synchronized
          synchronizeTabData(templateKey);
        }
      });
    };

    const onDataChange = async (changes: any[]) => {
      // If we're in live suggestion mode and the user can edit the metadata, add the changes to a batch. Once the user
      // has not made further changes for a certain amount of time, send the batch to the backend for suggestions.
      if (suggestionMode.value === SuggestionsMode.LIVE && canEditSampleMetadata()) {
        // Many "empty" changes can be fired when clearing an entire row or column. We only care about the ones
        // where either the previous value or updated value (or both) are non-empty.
        const nonEmptyChanges = changes.filter((change) => isNonEmpty(change[2]) || isNonEmpty(change[3]));
        changeBatch.push(...nonEmptyChanges);
        debouncedSuggestionRequest();
      }
      // If any changes touched the sample name or analysis/data type columns on an environment
      // tab, we need to synch those changes to non-active tabs
      const templateOrderedAttrNames = harmonizerApi.getOrderedAttributeNames(activeTemplate.value.schemaClass || '');
      const shouldSynchronizeTabs = !!changes.find((change) => {
        const isRelevantColumn = templateOrderedAttrNames[change[1]] === SAMP_NAME || templateOrderedAttrNames[change[1]] === ANALYSIS_TYPE;
        const isNonemptyChange = isNonEmpty(change[2]) || isNonEmpty(change[3]);
        return isNonemptyChange && isRelevantColumn;
      });

      hasChanged.value += 1;
      if (shouldSynchronizeTabs) {
        syncAndMergeTabsForRemovedRows();
      } else {
        const data = harmonizerApi.exportJson();
        mergeSampleData(activeTemplate.value.sampleDataSlot, data);
      }
      saveRecord(); // This is a background save that we intentionally don't wait for
      tabsValidated.value[activeTemplateKey.value] = false;
    };

    const { request: schemaRequest, loading: schemaLoading } = useRequest();

    async function jumpTo({ row, column }: { row: number; column: number }) {
      harmonizerApi.jumpToRowCol(row, column);
      await nextTick();
      jumpToModel.value = null;
    }

    function focus() {
      window.focus();
    }

    function errorClick(index: number) {
      const currentSeries = validationErrors.value[validationActiveCategory.value];
      highlightedValidationError.value = clamp(index, 0, currentSeries.length - 1);
      const currentError = currentSeries[highlightedValidationError.value];
      harmonizerApi.jumpToRowCol(currentError[0], currentError[1]);
    }

    async function validate() {
      const data = harmonizerApi.exportJson(); // Gets data from harmonizer API

      // Check if the spreadsheet is empty
      const isEmpty = Object.keys(data).length === 0;
      // Update invalid cells if empty
      if (isEmpty) {
        invalidCells.value = {
          ...invalidCells.value,
          [activeTemplateKey.value]: data,
        };
        tabsValidated.value = {
          ...tabsValidated.value,
          [activeTemplateKey.value]: false,
        };
        emptySheetSnackbar.value = true;

        return;
      }

      mergeSampleData(activeTemplate.value.sampleDataSlot, data);
      const result = await harmonizerApi.validate();
      const valid = Object.keys(result).length === 0;
      if (!valid && !sidebarOpen.value) {
        sidebarOpen.value = true;
      }

      invalidCells.value = {
        ...invalidCells.value,
        [activeTemplateKey.value]: result,
      };
      saveRecord(); // This is a background save that we intentionally don't wait for
      if (valid === false) {
        errorClick(0);
      }
      tabsValidated.value = {
        ...tabsValidated.value,
        [activeTemplateKey.value]: valid,
      };

      validationSuccessSnackbar.value = Object.values(tabsValidated.value).every((value) => value);
    }

    const canSubmit = computed(() => {
      let allTabsValid = true;
      Object.values(tabsValidated.value).forEach((value) => {
        allTabsValid = allTabsValid && value;
      });
      validForms.harmonizerValid = allTabsValid && isOwner() && validForms.templatesValid;
      return allTabsValid && isOwner() && validForms.templatesValid && validForms.studyFormValid && validForms.multiOmicsFormValid;
    });

    const fields = computed(() => flattenDeep(Object.entries(harmonizerApi.schemaSectionColumns.value)
      .map(([sectionName, children]) => Object.entries(children).map(([columnName, column]) => {
        const val = {
          text: columnName ? `  ${columnName}` : sectionName,
          value: {
            sectionName, columnName, column, row: 0,
          },
        };
        return val;
      }))));

    const validationItems = computed(() => validationErrorGroups.value.map((errorGroup) => {
      const errors = validationErrors.value[errorGroup];
      return {
        text: `${errorGroup} (${errors.length})`,
        value: errorGroup,
      };
    }));

    watch(validationActiveCategory, () => errorClick(0));
    watch(columnVisibility, () => {
      harmonizerApi.changeVisibility(columnVisibility.value);
    });

    const selectedHelpDict = computed(() => {
      if (harmonizerApi.selectedColumn.value) {
        return harmonizerApi.getHelp(harmonizerApi.selectedColumn.value);
      }
      return null;
    });

    const { request: submitRequest, loading: submitLoading, count: submitCount } = useRequest();
    const doSubmit = () => submitRequest(async () => {
      const data = await harmonizerApi.exportJson();
      mergeSampleData(activeTemplate.value.sampleDataSlot, data);
      await submit(root.$route.params.id, SubmissionStatusEnum.SubmittedPendingReview.text);
      status.value = SubmissionStatusEnum.SubmittedPendingReview.text;
      submitDialog.value = false;
    });

    async function downloadSamples() {
      templateList.value.forEach((templateKey) => {
        synchronizeTabData(templateKey);
      });

      const workbook = utils.book_new();
      templateList.value.forEach((templateKey) => {
        const template = HARMONIZER_TEMPLATES[templateKey];
        if (!template.sampleDataSlot || !template.schemaClass) {
          return;
        }
        const worksheet = utils.json_to_sheet([
          harmonizerApi.getHeaderRow(template.schemaClass),
          ...HarmonizerApi.flattenArrayValues(sampleData.value[template.sampleDataSlot]),
        ], {
          skipHeader: true,
        });
        utils.book_append_sheet(workbook, worksheet, template.excelWorksheetName || template.displayName);
      });
      writeFile(workbook, EXPORT_FILENAME, { compression: true });
    }

    function openFile(file: File) {
      const reader = new FileReader();
      reader.onload = (event) => {
        if (event == null || event.target == null) {
          return;
        }
        const workbook = read(event.target.result);
        const imported = {} as Record<string, any>;
        const notImported = [] as string[];
        Object.entries(workbook.Sheets).forEach(([name, worksheet]) => {
          const template = Object.values(HARMONIZER_TEMPLATES).find((template) => (
            template.excelWorksheetName === name || template.displayName === name
          ));
          const templateSelected = templateList.value.find((selectedTemplate) => {
            const templateName = HARMONIZER_TEMPLATES[selectedTemplate].displayName || '';
            return (
              template?.displayName === templateName
              || template?.excelWorksheetName === templateName
            );
          });
          if (!template || !template.sampleDataSlot || !template.schemaClass || !templateSelected) {
            notImported.push(name);
            return;
          }

          // The spreadsheet has slot names as the header row. So `sheet_to_json` will produce array
          // of objects with slot names as keys. But we want the imported data to be keyed on slot
          // IDs. This code reads the worksheet data and remaps the keys from slot names to IDs.
          const slotIdToNameMap = harmonizerApi.getHeaderRow(template.schemaClass);
          const slotNameToIdMap = Object.fromEntries(Object.entries(slotIdToNameMap).map(([k, v]) => [v, k]));
          const worksheetData: Record<string, string>[] = utils.sheet_to_json(worksheet);
          const remappedData = worksheetData.map((row) => Object.fromEntries(Object.entries(row)
            .filter(([slotName]) => slotNameToIdMap[slotName] !== undefined)
            .map(([slotName, value]) => [slotNameToIdMap[slotName], value])));

          imported[template.sampleDataSlot] = harmonizerApi.unflattenArrayValues(
            remappedData,
            template.schemaClass,
          );
        });

        // Alert the user if any worksheets were not imported
        notImportedWorksheetNames.value = notImported;
        importErrorSnackbar.value = notImported.length > 0;

        // Load imported data
        sampleData.value = imported;

        // Clear validation state
        harmonizerApi.setInvalidCells({});
        invalidCells.value = {};
        Object.keys(tabsValidated.value).forEach((tab) => {
          tabsValidated.value[tab] = false;
        });

        // Sync with backend
        hasChanged.value += 1;
        saveRecord(); // This is a background save that we intentionally don't wait for

        // Load data for active tab into DataHarmonizer
        harmonizerApi.loadData(activeTemplateData.value);
      };
      reader.readAsArrayBuffer(file);
    }

    /**
     * Set up the hands on table with appropriate event handlers
     * for interactions with the Data Harmonizer.
     */
    function addHooks() {
      harmonizerApi.addChangeHook(onDataChange);
      harmonizerApi.addRowRemovedHook(async () => {
        syncAndMergeTabsForRemovedRows();
        hasChanged.value += 1;
        saveRecord();
      });
    }

    async function changeTemplate(index: number) {
      if (!harmonizerApi.ready.value) {
        return;
      }

      await validate();

      const nextTemplateKey = templateList.value[index];
      const nextTemplate = HARMONIZER_TEMPLATES[nextTemplateKey];

      // Get the stashed suggestions (if any) for the next template and present them.
      metadataSuggestions.value = getPendingSuggestions(root.$route.params.id, nextTemplate.schemaClass!);

      // When changing templates we may need to populate the common columns
      // from the environment tabs
      synchronizeTabData(nextTemplateKey);
      activeTemplateKey.value = nextTemplateKey;
      activeTemplate.value = nextTemplate;
      harmonizerApi.useTemplate(nextTemplate.schemaClass);
      addHooks();
    }

    watch(() => canEditSampleMetadata(), (canEdit) => {
      if (harmonizerApi.ready.value) {
        if (!canEdit) {
          harmonizerApi.setTableReadOnly();
        }
      }
    });

    onMounted(async () => {
      const [schema, goldEcosystemTree] = await schemaRequest(() => Promise.all([
        api.getSubmissionSchema(),
        api.getGoldEcosystemTree(),
      ]));
      const r = document.getElementById('harmonizer-root');
      if (r && schema) {
        await harmonizerApi.init(r, schema, activeTemplate.value.schemaClass, goldEcosystemTree);
        await nextTick();
        harmonizerApi.loadData(activeTemplateData.value);
        addHooks();
        metadataSuggestions.value = getPendingSuggestions(
          root.$route.params.id,
          activeTemplate.value.schemaClass!,
        );
        if (!canEditSampleMetadata()) {
          harmonizerApi.setTableReadOnly();
        }
      }
    });

    return {
      user,
      APP_HEADER_HEIGHT,
      HELP_SIDEBAR_WIDTH,
      TABS_HEIGHT,
      ColorKey,
      HARMONIZER_TEMPLATES,
      columnVisibility,
      harmonizerElement,
      jumpToModel,
      harmonizerApi,
      canSubmit,
      tabsValidated,
      saveRecordRequest,
      submitLoading,
      submitCount,
      selectedHelpDict,
      packageName,
      fields,
      highlightedValidationError,
      sidebarOpen,
      validationItems,
      validationActiveCategory,
      templateList,
      activeTemplate,
      activeTemplateKey,
      invalidCells,
      validationErrors,
      validationErrorGroups,
      validationTotalCounts,
      SubmissionStatusTitleMapping,
      SubmissionStatusEnum,
      status,
      submitDialog,
      missingTabsDialog,
      missingTabsText,
      validationSuccessSnackbar,
      schemaLoading,
      importErrorSnackbar,
      notImportedWorksheetNames,
      emptySheetSnackbar,
      isTestSubmission,
      StatusAlert,
      /* methods */
      doSubmit,
      downloadSamples,
      errorClick,
      openFile,
      focus,
      jumpTo,
      validate,
      changeTemplate,
      canEditSampleMetadata,
      canEditSubmissionByStatus,
    };
  },
});
</script>

<template>
  <div
    :style="{'overflow-y': 'hidden', 'overflow-x': 'hidden', 'height': `calc(100vh - ${APP_HEADER_HEIGHT}px)`}"
    class="d-flex flex-column"
  >
    <SubmissionStepper />
    <submission-permission-banner
      v-if="canEditSubmissionByStatus() && !canEditSampleMetadata()"
    />
<<<<<<< HEAD
    <div class="d-flex flex-column px-2 pb-2 pt-2">
=======
    <StatusAlert v-if="!canEditSubmissionByStatus()" />
    <div class="d-flex flex-column px-2 pb-2">
>>>>>>> 0ada5f46
      <div class="d-flex align-center">
        <v-btn
          v-if="validationErrorGroups.length === 0"
          color="primary"
          outlined
          :disabled="!canEditSampleMetadata()"
          @click="validate"
        >
          Validate
          <v-icon class="pl-2">
            mdi-refresh
          </v-icon>
        </v-btn>
        <v-snackbar
          v-model="validationSuccessSnackbar"
          color="success"
          timeout="3000"
        >
          Validation Passed! You can now submit or continue editing.
        </v-snackbar>
        <v-snackbar
          v-model="importErrorSnackbar"
          color="error"
          timeout="5000"
        >
          The following worksheet names were not recognized: {{ notImportedWorksheetNames.join(', ') }}
        </v-snackbar>
        <v-snackbar
          v-model="emptySheetSnackbar"
          color="error"
          timeout="5000"
        >
          The spreadsheet is empty. Please add data.
        </v-snackbar>
        <v-card
          v-if="validationErrorGroups.length"
          color="error"
          width="600"
          class="d-flex py-2 align-center"
        >
          <v-select
            v-model="validationActiveCategory"
            :items="validationItems"
            solo
            color="error"
            style="background-color: red;"
            dense
            class="mx-2 z-above-sidebar"
            hide-details
          >
            <template #selection="{ item }">
              <p
                style="font-size: 14px"
                class="my-0"
              >
                {{ item.text }}
              </p>
            </template>
          </v-select>
          <div class="d-flex align-center mx-2">
            <v-icon
              @click="errorClick(highlightedValidationError - 1)"
            >
              mdi-arrow-left-circle
            </v-icon>
            <v-spacer />
            <span class="mx-1">
              ({{ highlightedValidationError + 1 }}/{{ validationErrors[validationActiveCategory].length }})
            </span>
            <v-spacer />
            <v-icon
              @click="errorClick(highlightedValidationError + 1)"
            >
              mdi-arrow-right-circle
            </v-icon>
          </div>
          <v-btn
            outlined
            small
            class="mx-2"
            @click="validate"
          >
            <v-icon class="pr-2">
              mdi-refresh
            </v-icon>
            Re-validate
          </v-btn>
        </v-card>
        <submission-docs-link anchor="sample-metadata" />
        <span v-if="saveRecordRequest.count.value > 0">
          <span
            v-if="saveRecordRequest.loading.value"
            class="text-center"
          >
            <v-progress-circular
              color="primary"
              :width="1"
              size="20"
              indeterminate
            />
            Saving progress
          </span>
          <span v-if="!saveRecordRequest.error.value && !saveRecordRequest.loading.value">
            <v-icon
              color="green"
            >
              mdi-check
            </v-icon>
            Changes saved successfully
          </span>
          <span v-else-if="saveRecordRequest.error.value && !saveRecordRequest.loading.value">
            <v-icon
              color="red"
            >
              mdi-close
            </v-icon>
            Failed to save changes
          </span>
        </span>
        <v-spacer />
        <v-autocomplete
          v-model="jumpToModel"
          :items="fields"
          label="Jump to column..."
          class="shrink mr-2 z-above-sidebar"
          outlined
          dense
          hide-details
          offset-y
          :menu-props="{ maxHeight: 500 }"
          @focus="focus"
          @change="jumpTo"
        >
          <template #item="{ item }">
            <span
              :class="{
                'pl-4': item.value.columnName !== '',
                'text-h5': item.value.columnName === '',
              }"
            >
              {{ item.value.columnName || item.value.sectionName }}
            </span>
          </template>
        </v-autocomplete>
        <v-menu
          class="z-above-sidebar"
          offset-y
          nudge-bottom="4px"
          :close-on-click="true"
        >
          <template #activator="{on, attrs}">
            <v-btn
              outlined
              v-bind="attrs"
              v-on="on"
            >
              <v-icon class="pr-1">
                mdi-eye
              </v-icon>
              <v-icon>
                mdi-menu-down
              </v-icon>
            </v-btn>
          </template>
          <v-card
            class="py-1 px-2"
            width="280"
            outlined
          >
            <v-radio-group
              v-model="columnVisibility"
              label="Column visibility"
            >
              <v-radio
                value="all"
              >
                <template #label>
                  <div class="black--text">
                    All Columns
                  </div>
                </template>
              </v-radio>
              <v-radio
                value="required"
              >
                <template #label>
                  <div class="black--text">
                    <span :style="{ 'background-color': ColorKey.required.color }">Required</span>
                    columns
                  </div>
                </template>
              </v-radio>
              <v-radio
                value="recommended"
              >
                <template #label>
                  <div class="black--text">
                    <span :style="{ 'background-color': ColorKey.required.color }">Required</span>
                    and
                    <span :style="{ 'background-color': ColorKey.recommended.color }">recommended</span>
                    columns
                  </div>
                </template>
              </v-radio>
              <v-divider class="mb-3" />
              <span
                class="grey--text text--darken-2 text-body-1 mb-2"
              >
                Show section
              </span>
              <v-radio
                v-for="(sectionName, sectionTitle) in harmonizerApi.schemaSectionNames.value"
                :key="sectionName"
                :value="sectionName"
              >
                <template #label>
                  <span>
                    {{ sectionTitle }}
                  </span>
                </template>
              </v-radio>
            </v-radio-group>
          </v-card>
        </v-menu>
      </div>
    </div>

    <div class="harmonizer-and-sidebar">
      <v-tabs @change="changeTemplate">
        <v-tooltip
          v-for="templateKey in templateList"
          :key="templateKey"
          right
        >
          <template #activator="{on, attrs}">
            <div
              style="display: flex;"
              v-bind="attrs"
              v-on="on"
            >
              <v-tab>
                <v-badge
                  :content="validationTotalCounts[templateKey] || '!'"
                  :value="validationTotalCounts[templateKey] > 0 || !tabsValidated[templateKey]"
                  :color="validationTotalCounts[templateKey] > 0 ? 'error' : 'warning'"
                >
                  {{ HARMONIZER_TEMPLATES[templateKey].displayName }}
                </v-badge>
              </v-tab>
            </div>
          </template>
          <span v-if="validationTotalCounts[templateKey] > 0">
            {{ validationTotalCounts[templateKey] }} validation errors
          </span>
          <span v-else-if="!tabsValidated[templateKey]">
            This tab must be validated before submission
          </span>
          <span v-else>
            {{ HARMONIZER_TEMPLATES[templateKey].displayName }}
          </span>
        </v-tooltip>
      </v-tabs>

      <div v-if="schemaLoading">
        Loading...
      </div>

      <div
        id="harmonizer-root"
        class="harmonizer-style-container"
        :style="{
          'right': sidebarOpen ? HELP_SIDEBAR_WIDTH : '0px',
          'top': TABS_HEIGHT,
        }"
      />

      <v-btn
        class="sidebar-toggle"
        tile
        plain
        color="black"
        :ripple="false"
        :height="TABS_HEIGHT"
        :width="TABS_HEIGHT"
        :style="{
          'right': sidebarOpen ? HELP_SIDEBAR_WIDTH : '0px',
        }"
        @click="sidebarOpen = !sidebarOpen"
      >
        <v-icon
          v-if="sidebarOpen"
          class="sidebar-toggle-close"
        >
          mdi-menu-open
        </v-icon>
        <v-icon v-else>
          mdi-menu-open
        </v-icon>
      </v-btn>

      <v-navigation-drawer
        :width="HELP_SIDEBAR_WIDTH"
        :value="sidebarOpen"
        absolute
        class="z-above-data-harmonizer"
        floating
        hide-overlay
        right
        stateless
        temporary
      >
        <HarmonizerSidebar
          :column-help="selectedHelpDict"
          :harmonizer-api="harmonizerApi"
          :harmonizer-template="activeTemplate"
          :metadata-editing-allowed="canEditSampleMetadata()"
          @import-xlsx="openFile"
          @export-xlsx="downloadSamples"
        />
      </v-navigation-drawer>
    </div>

    <div class="harmonizer-style-container">
      <div
        v-if="canEditSampleMetadata()"
        id="harmonizer-footer-root"
      />
    </div>
    <div class="d-flex ma-2">
      <v-btn
        color="gray"
        depressed
        :to="{ name: 'Sample Environment' }"
      >
        <v-icon class="pr-1">
          mdi-arrow-left-circle
        </v-icon>
        Go to Sample Environment
      </v-btn>
      <v-spacer />
      <div class="d-flex align-center">
        <span class="mr-1">Color key</span>
        <v-chip
          v-for="val in ColorKey"
          :key="val.label"
          :style="{ backgroundColor: val.color, opacity: 1 }"
          class="mr-1"
          disabled
        >
          {{ val.label }}
        </v-chip>
      </div>
      <v-spacer />
      <v-tooltip
        top
      >
        <template #activator="{ on, attrs }">
          <div
            v-bind="attrs"
            v-on="on"
          >
            <v-btn
              color="success"
              depressed
              :disabled="!canSubmit || status !== SubmissionStatusEnum.InProgress.text || submitCount > 0"
              :loading="submitLoading"
              @click="canEditSubmissionByStatus() ? submitDialog = true: null"
            >
              <span v-if="status === SubmissionStatusEnum.SubmittedPendingReview.text || submitCount">
                <v-icon>mdi-check-circle</v-icon>
                Submitted
              </span>
              <span v-else>
                Submit
              </span>
              <v-dialog
                v-model="submitDialog"
                activator="parent"
                width="auto"
              >
                <v-card v-if="isTestSubmission">
                  <v-card-title>
                    Submit
                  </v-card-title>
                  <v-card-text>
                    Test submissions cannot be submitted for NMDC review.
                  </v-card-text>
                  <v-card-actions>
                    <v-btn
                      text
                      @click="submitDialog = false"
                    >
                      Close
                    </v-btn>
                  </v-card-actions>
                </v-card>
                <v-card v-else>
                  <v-card-title>
                    Submit
                  </v-card-title>
                  <v-card-text>
                    You are about to submit this study and metadata for NMDC review. Would you like to continue?
                  </v-card-text>
                  <v-card-actions>
                    <v-btn
                      color="primary"
                      class="mr-2"
                      @click="doSubmit"
                    >
                      Yes- Submit
                    </v-btn>
                    <v-btn @click="submitDialog = false">
                      Cancel
                    </v-btn>
                  </v-card-actions>
                </v-card>
              </v-dialog>
            </v-btn>
          </div>
          <div>
            <v-dialog
              v-model="missingTabsDialog"
              width="auto"
            >
              <v-card>
                <v-card-title>
                  Not all tabs may be present!
                </v-card-title>
                <v-card-text>
                  <div
                    v-for="(item, index) in missingTabsText"
                    :key="index"
                    class="mb-2"
                  >
                    {{ item }}
                  </div>
                </v-card-text>
                <v-card-actions
                  class="justify-center"
                >
                  <v-btn
                    color="primary"
                    class="mr-2"
                    @click="missingTabsDialog = false"
                  >
                    Acknowledge
                  </v-btn>
                </v-card-actions>
              </v-card>
            </v-dialog>
          </div>
        </template>
        <span v-if="!canSubmit && canEditSubmissionByStatus()">
          You must validate all tabs before submitting your study and metadata.
        </span>
        <span v-if="canSubmit && canEditSubmissionByStatus()">
          Submit for NMDC review.
        </span>
      </v-tooltip>
    </div>
  </div>
</template>

<style lang="scss">
// Handsontable attaches hidden elements to <body> in order to measure text widths. Therefore this
// cannot be nested inside .harmonizer-style-container or else the measurements will be off.
@import 'node_modules/@microbiomedata/data-harmonizer/lib/dist/es/index';

/*
  https://developer.mozilla.org/en-US/docs/Web/CSS/overscroll-behavior#examples
  Prevent back button overscrolling
  Chrome-only
*/
html {
  margin: 0;
  overscroll-behavior: none;
}

.spreadsheet-input {
  width: 0px;
}

.harmonizer-style-container {
  /**
    Namespace these styles so that they don't affect the global styles.
    Read more about SASS interpolation: https://sass-lang.com/documentation/interpolation
    This stylesheet is loaded from node_modules rather than a CDN because we need an SCSS file
    See comment below.

    There's also some kind of performance bottleneck with "Force Reflow" when you include the whole
    stylesheet, so I brought in the minimum modules for things not to break.
  */
  @import '~bootstrap/scss/functions';
  @import '~bootstrap/scss/variables';
  @import '~bootstrap/scss/mixins';
  @import "~bootstrap/scss/reboot";
  @import '~bootstrap/scss/type';
  @import '~bootstrap/scss/modal';
  @import '~bootstrap/scss/buttons';
  @import '~bootstrap/scss/forms';
  @import '~bootstrap/scss/input-group';
  @import '~bootstrap/scss/utilities';
}

.handsontable.listbox td {
  border-radius: 3px;
  border: 1px solid silver;
  background-color: #DDD;

  &:hover, &.current.highlight {
    background-color: lightblue !important;
  }
}

.harmonizer-and-sidebar {
  position: relative;
  width: 100%;
  height: 100%;
  flex-grow: 1;
  overflow: hidden;
}

/* Grid */
#harmonizer-root {
  position: absolute;
  bottom: 0;
  left: 0;

  .secondary-header-cell:hover {
    cursor: pointer;
  }

  .htAutocompleteArrow {
    color: gray;
  }

  table {
    padding-right: 16px;
  }

  td {
    &.invalid-cell {
      background-color: #ffcccb !important;
    }

    &.empty-invalid-cell {
      background-color: #ff91a4 !important;
    }
  }

  th {
    text-align: left;

    &.required {
      background-color: yellow;
    }

    &.recommended {
      background-color: plum;
    }
  }
}

#unmapped-headers-list {
  max-height: 50vh;
  overflow-y: auto;
}

/* Autocomplete */
.listbox {
  white-space: pre !important;
}

.handsontable.listbox td {
  border-radius: 3px;
  border: 1px solid silver;
  background-color: #DDD;

  &:hover, &.current.highlight {
    background-color: lightblue !important;
  }
}

.field-description-text select {
  min-width: 95%
}

#harmonizer-footer-root {
  width: 50%;
  padding: 12px 0;
}

.HandsontableCopyPaste {
  display: none;
}

.sidebar-toggle {
  z-index: 200;
  position: absolute;
  top: 0;
  right: 0;
}

.sidebar-toggle-close {
  transform: rotate(180deg);
}

.htDimmed {
  cursor: not-allowed;
}

.z-above-data-harmonizer {
  z-index: 200 !important;
}

.z-above-sidebar {
  z-index: 201 !important;
}
</style><|MERGE_RESOLUTION|>--- conflicted
+++ resolved
@@ -27,12 +27,9 @@
   suggestionMode,
   metadataSuggestions,
   isTestSubmission,
-<<<<<<< HEAD
-  validForms,
-=======
   canEditSubmissionByStatus,
   SubmissionStatusEnum,
->>>>>>> 0ada5f46
+  validForms,
 } from './store';
 import {
   DATA_MG_INTERLEAVED,
@@ -728,12 +725,8 @@
     <submission-permission-banner
       v-if="canEditSubmissionByStatus() && !canEditSampleMetadata()"
     />
-<<<<<<< HEAD
+    <StatusAlert v-if="!canEditSubmissionByStatus()" />
     <div class="d-flex flex-column px-2 pb-2 pt-2">
-=======
-    <StatusAlert v-if="!canEditSubmissionByStatus()" />
-    <div class="d-flex flex-column px-2 pb-2">
->>>>>>> 0ada5f46
       <div class="d-flex align-center">
         <v-btn
           v-if="validationErrorGroups.length === 0"
