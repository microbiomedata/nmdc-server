<script lang="ts">
import {
  computed, defineComponent, ref, nextTick, watch, onMounted, shallowRef,
} from '@vue/composition-api';
import {
  clamp, flattenDeep, has, sum,
} from 'lodash';
import { read, writeFile, utils } from 'xlsx';
import { api } from '@/data/api';
import { urlify } from '@/data/utils';
import useRequest from '@/use/useRequest';

import { HarmonizerApi, HARMONIZER_TEMPLATES } from './harmonizerApi';
import {
  packageName,
  sampleData,
  status,
  submit,
  incrementalSaveRecord,
  templateList,
  mergeSampleData,
  hasChanged,
  tabsValidated,
  submissionStatus,
  canEditSampleMetadata,
  isOwner,
} from './store';
import FindReplace from './Components/FindReplace.vue';
import SubmissionStepper from './Components/SubmissionStepper.vue';
import SubmissionDocsLink from './Components/SubmissionDocsLink.vue';
import SubmissionPermissionBanner from './Components/SubmissionPermissionBanner.vue';

interface ValidationErrors {
  [error: string]: [number, number][],
}

const ColorKey = {
  required: {
    label: 'Required field',
    color: 'yellow',
  },
  recommended: {
    label: 'Recommended field',
    color: 'plum',
  },
  invalidCell: {
    label: 'Invalid cell',
    color: '#ffcccb',
  },
  emptyCell: {
    label: 'Empty invalid cell',
    color: '#ff91a4',
  },
};

const EXPORT_FILENAME = 'nmdc_sample_export.xlsx';

const SAMP_NAME = 'samp_name';
const SOURCE_MAT_ID = 'source_mat_id';
const ANALYSIS_TYPE = 'analysis_type';

// controls which field is used to merge data from different DH views
const SCHEMA_ID = SAMP_NAME;

// used in determining which rows are shown in each view
const TYPE_FIELD = ANALYSIS_TYPE;

// TODO: should this be derived from schema?
const COMMON_COLUMNS = [SAMP_NAME, SOURCE_MAT_ID, ANALYSIS_TYPE];

const ALWAYS_READ_ONLY_COLUMNS = [
  'dna_seq_project',
  'rna_seq_project',
  'dna_samp_id',
  'rna_samp_id',
  'rna_seq_project_pi',
  'dna_seq_project_pi',
  'dna_project_contact',
  'rna_project_contact',
  'proposal_rna',
  'proposal_dna',
  'rna_seq_project_name',
  'dna_seq_project_name',
];

// TODO: can this be imported from elsewhere?
const EMSL = 'emsl';
const JGI_MG = 'jgi_mg';
const JGT_MT = 'jgi_mt';

export default defineComponent({
  components: {
    FindReplace,
    SubmissionStepper,
    SubmissionDocsLink,
    SubmissionPermissionBanner,
  },

  setup(_, { root }) {
    const harmonizerElement = ref();
    const harmonizerApi = new HarmonizerApi();
    const jumpToModel = ref();
    const highlightedValidationError = ref(0);
    const validationActiveCategory = ref('All Errors');
    const columnVisibility = ref('all');
    const sidebarOpen = ref(true);
    const invalidCells = shallowRef({} as Record<string, Record<number, Record<number, string>>>);

    const activeTemplateKey = ref(templateList.value[0]);
    const activeTemplate = ref(HARMONIZER_TEMPLATES[activeTemplateKey.value]);
    const activeTemplateData = computed(() => {
      if (!activeTemplate.value.sampleDataSlot) {
        return [];
      }
      return sampleData.value[activeTemplate.value.sampleDataSlot] || [];
    });
    const activeInvalidCells = computed(() => invalidCells.value[activeTemplateKey.value] || {});

    const submitDialog = ref(false);

    watch(activeTemplate, () => {
      harmonizerApi.loadData(activeTemplateData.value);
      harmonizerApi.setColumnsReadOnly(ALWAYS_READ_ONLY_COLUMNS);
      // if we're not on the first tab, the common columns should be read-only
      if (activeTemplateKey.value !== templateList.value[0]) {
        harmonizerApi.setColumnsReadOnly(COMMON_COLUMNS);
        harmonizerApi.setMaxRows(activeTemplateData.value.length);
      }
    });

    watch(activeInvalidCells, () => {
      harmonizerApi.setInvalidCells(activeInvalidCells.value);
    });

    const validationErrors = computed(() => {
      const remapped: ValidationErrors = {};
      const invalid: Record<number, Record<number, string>> = activeInvalidCells.value;
      if (Object.keys(invalid).length) {
        remapped['All Errors'] = [];
      }
      Object.entries(invalid).forEach(([row, rowErrors]) => {
        Object.entries(rowErrors).forEach(([col, errorText]) => {
          const entry: [number, number] = [parseInt(row, 10), parseInt(col, 10)];
          const issue = errorText || 'Validation Error';
          if (has(remapped, issue)) {
            remapped[issue].push(entry);
          } else {
            remapped[issue] = [entry];
          }
          remapped['All Errors'].push(entry);
        });
      });
      return remapped;
    });

    const validationErrorGroups = computed(() => Object.keys(validationErrors.value));

    const validationTotalCounts = computed(() => Object.fromEntries(
      Object.entries(invalidCells.value).map(([template, cells]) => ([
        template,
        sum(Object.values(cells).map((row) => Object.keys(row).length)),
      ])),
    ));

    const onDataChange = () => {
      hasChanged.value += 1;
      const data = harmonizerApi.exportJson();
      mergeSampleData(activeTemplate.value.sampleDataSlot, data);
      incrementalSaveRecord(root.$route.params.id);
      tabsValidated.value[activeTemplateKey.value] = false;
    };

    const { request: schemaRequest, loading: schemaLoading } = useRequest();
    onMounted(async () => {
      const [schema, goldEcosystemTree] = await schemaRequest(() => Promise.all([
        api.getSubmissionSchema(),
        api.getGoldEcosystemTree(),
      ]));
      const r = document.getElementById('harmonizer-root');
      if (r && schema) {
        await harmonizerApi.init(r, schema, activeTemplate.value.schemaClass, goldEcosystemTree);
        await nextTick();
        harmonizerApi.loadData(activeTemplateData.value);
        harmonizerApi.addChangeHook(onDataChange);
        if (!canEditSampleMetadata()) {
          harmonizerApi.setTableReadOnly();
        }
      }
    });

    async function jumpTo({ row, column }: { row: number; column: number }) {
      harmonizerApi.jumpToRowCol(row, column);
      await nextTick();
      jumpToModel.value = null;
    }

    function focus() {
      window.focus();
    }

    function errorClick(index: number) {
      const currentSeries = validationErrors.value[validationActiveCategory.value];
      highlightedValidationError.value = clamp(index, 0, currentSeries.length - 1);
      const currentError = currentSeries[highlightedValidationError.value];
      harmonizerApi.jumpToRowCol(currentError[0], currentError[1]);
    }

    async function validate() {
      const data = harmonizerApi.exportJson();
      mergeSampleData(activeTemplate.value.sampleDataSlot, data);
      const result = await harmonizerApi.validate();
      const valid = Object.keys(result).length === 0;
      if (!valid && !sidebarOpen.value) {
        sidebarOpen.value = true;
      }
      invalidCells.value = {
        ...invalidCells.value,
        [activeTemplateKey.value]: result,
      };
      incrementalSaveRecord(root.$route.params.id);
      if (valid === false) {
        errorClick(0);
      }
      tabsValidated.value = {
        ...tabsValidated.value,
        [activeTemplateKey.value]: valid,
      };
    }

    const canSubmit = computed(() => {
      let allTabsValid = true;
      Object.values(tabsValidated.value).forEach((value) => {
        allTabsValid = allTabsValid && value;
      });
      return allTabsValid && isOwner();
    });

    const snackbar = computed(() => canSubmit.value);

    const fields = computed(() => flattenDeep(Object.entries(harmonizerApi.schemaSections.value)
      .map(([sectionName, children]) => Object.entries(children).map(([columnName, column]) => {
        const val = {
          text: columnName ? `  ${columnName}` : sectionName,
          value: {
            sectionName, columnName, column, row: 0,
          },
        };
        return val;
      }))));

    const validationItems = computed(() => validationErrorGroups.value.map((errorGroup) => {
      const errors = validationErrors.value[errorGroup];
      return {
        text: `${errorGroup} (${errors.length})`,
        value: errorGroup,
      };
    }));

    watch(validationActiveCategory, () => errorClick(0));
    watch(columnVisibility, () => {
      harmonizerApi.changeVisibility(columnVisibility.value);
    });

    const selectedHelpDict = computed(() => {
      if (harmonizerApi.selectedColumn.value) {
        return harmonizerApi.getHelp(harmonizerApi.selectedColumn.value);
      }
      return null;
    });

    const { request: submitRequest, loading: submitLoading, count: submitCount } = useRequest();
    const doSubmit = () => submitRequest(async () => {
      const data = await harmonizerApi.exportJson();
      mergeSampleData(activeTemplate.value.sampleDataSlot, data);
      await submit(root.$route.params.id, submissionStatus.SubmittedPendingReview);
      submitDialog.value = false;
    });

    function rowIsVisibleForTemplate(row: Record<string, any>, templateKey: string) {
      if (templateKey === templateList.value[0]) {
        return true;
      }
      const row_types = row[TYPE_FIELD];
      if (!row_types) {
        return false;
      }
      if (templateKey === EMSL) {
        return row_types.includes('metaproteomics')
          || row_types.includes('metabolomics')
          || row_types.includes('natural organic matter');
      }
      if (templateKey === JGI_MG) {
        return row_types.includes('metagenomics');
      }
      if (templateKey === JGT_MT) {
        return row_types.includes('metatranscriptomics');
      }
      return false;
    }

    function synchronizeTabData(templateKey: string) {
      if (templateKey === templateList.value[0]) {
        return;
      }
      const nextData = { ...sampleData.value };
      const templateSlot = HARMONIZER_TEMPLATES[templateKey].sampleDataSlot;
      const environmentSlot = HARMONIZER_TEMPLATES[templateList.value[0]].sampleDataSlot;

      if (!templateSlot || !environmentSlot) {
        return;
      }

      // ensure the necessary keys exist in the data object
      if (!nextData[environmentSlot]) {
        nextData[environmentSlot] = [];
      }
      if (!nextData[templateSlot]) {
        nextData[templateSlot] = [];
      }

      // add/update any rows from the first tab to the active tab if they apply and if
      // they aren't there already.
      nextData[environmentSlot].forEach((row) => {
        const rowId = row[SCHEMA_ID];
        const existing = nextData[templateSlot] && nextData[templateSlot].find((r) => r[SCHEMA_ID] === rowId);
        if (!existing && rowIsVisibleForTemplate(row, templateKey)) {
          const newRow = {} as Record<string, any>;
          COMMON_COLUMNS.forEach((col) => {
            newRow[col] = row[col];
          });
          nextData[templateSlot].push(newRow);
        }
        if (existing) {
          COMMON_COLUMNS.forEach((col) => {
            existing[col] = row[col];
          });
        }
      });
      // remove any rows from the active tab if they were removed from the first tab
      // or no longer apply to the active tab
      if (nextData[templateSlot].length > 0) {
        nextData[templateSlot] = nextData[templateSlot].filter((row) => {
          if (!rowIsVisibleForTemplate(row, templateKey)) {
            return false;
          }
          const rowId = row[SCHEMA_ID];
          const environmentRow = nextData[environmentSlot].findIndex((r) => r[SCHEMA_ID] === rowId);
          return environmentRow >= 0;
        });
      }
      sampleData.value = nextData;
    }

    async function downloadSamples() {
      templateList.value.forEach((templateKey) => {
        synchronizeTabData(templateKey);
      });

      const workbook = utils.book_new();
      templateList.value.forEach((templateKey) => {
        const template = HARMONIZER_TEMPLATES[templateKey];
        if (!template.sampleDataSlot || !template.schemaClass) {
          return;
        }
        const worksheet = utils.json_to_sheet([
          harmonizerApi.getHeaderRow(template.schemaClass),
          ...HarmonizerApi.flattenArrayValues(sampleData.value[template.sampleDataSlot]),
        ], {
          skipHeader: true,
        });
        utils.book_append_sheet(workbook, worksheet, template.displayName);
      });
      writeFile(workbook, EXPORT_FILENAME, { compression: true });
    }

    function showOpenFileDialog() {
      document.getElementById('tsv-file-select')?.click();
    }

    function openFile(file: File) {
      const reader = new FileReader();
      reader.onload = (event) => {
        if (event == null || event.target == null) {
          return;
        }
        const workbook = read(event.target.result);
        const imported = {} as Record<string, any>;
        Object.entries(workbook.Sheets).forEach(([name, worksheet]) => {
          const template = Object.values(HARMONIZER_TEMPLATES).find((template) => template.displayName === name);
          if (!template || !template.sampleDataSlot || !template.schemaClass) {
            return;
          }

          // The spreadsheet has slot names as the header row. So `sheet_to_json` will produce array
          // of objects with slot names as keys. But we want the imported data to be keyed on slot
          // IDs. This code reads the worksheet data and remaps the keys from slot names to IDs.
          const slotIdToNameMap = harmonizerApi.getHeaderRow(template.schemaClass);
          const slotNameToIdMap = Object.fromEntries(Object.entries(slotIdToNameMap).map(([k, v]) => [v, k]));
          const worksheetData: Record<string, string>[] = utils.sheet_to_json(worksheet);
          const remappedData = worksheetData.map((row) => Object.fromEntries(Object.entries(row)
            .filter(([slotName]) => slotNameToIdMap[slotName] !== undefined)
            .map(([slotName, value]) => [slotNameToIdMap[slotName], value])));

          imported[template.sampleDataSlot] = harmonizerApi.unflattenArrayValues(
            remappedData,
            template.schemaClass,
          );
        });
        // Load imported data
        sampleData.value = imported;

        // Clear validation state
        harmonizerApi.setInvalidCells({});
        invalidCells.value = {};
        Object.keys(tabsValidated.value).forEach((tab) => {
          tabsValidated.value[tab] = false;
        });

        // Sync with backend
        hasChanged.value += 1;
        incrementalSaveRecord(root.$route.params.id);

        // Load data for active tab into DataHarmonizer
        harmonizerApi.loadData(activeTemplateData.value);

        // Reset the file input so that the same filename can be loaded multiple times
        (document.getElementById('tsv-file-select') as HTMLInputElement).value = '';
      };
      reader.readAsArrayBuffer(file);
    }

    async function changeTemplate(index: number) {
      if (!harmonizerApi.ready.value) {
        return;
      }

      onDataChange();

      await validate();

      // When changing templates we may need to populate the common columns
      // from the first tab
      const nextTemplate = templateList.value[index];
      synchronizeTabData(nextTemplate);

      activeTemplateKey.value = nextTemplate;
      activeTemplate.value = HARMONIZER_TEMPLATES[nextTemplate];
      harmonizerApi.useTemplate(HARMONIZER_TEMPLATES[nextTemplate].schemaClass);
      harmonizerApi.addChangeHook(onDataChange);
    }

    return {
      ColorKey,
      HARMONIZER_TEMPLATES,
      columnVisibility,
      harmonizerElement,
      jumpToModel,
      harmonizerApi,
      canSubmit,
      tabsValidated,
      submitLoading,
      submitCount,
      selectedHelpDict,
      packageName,
      fields,
      highlightedValidationError,
      sidebarOpen,
      validationItems,
      validationActiveCategory,
      templateList,
      activeTemplate,
      activeTemplateKey,
      invalidCells,
      validationErrors,
      validationErrorGroups,
      validationTotalCounts,
      submissionStatus,
      status,
      submitDialog,
<<<<<<< HEAD
      snackbar,
=======
      schemaLoading,
>>>>>>> 0d645788
      /* methods */
      doSubmit,
      downloadSamples,
      errorClick,
      showOpenFileDialog,
      openFile,
      focus,
      jumpTo,
      validate,
      changeTemplate,
      urlify,
      canEditSampleMetadata,
    };
  },
});
</script>

<template>
  <div
    style="overflow-y: hidden; overflow-x: hidden;"
    class="d-flex flex-column fill-height"
  >
    <SubmissionStepper />
    <submission-permission-banner
      v-if="!canEditSampleMetadata()"
    />
    <div class="d-flex flex-column px-2">
      <div class="d-flex align-center">
        <label
          for="tsv-file-select"
        >
          <input
            id="tsv-file-select"
            type="file"
            style="position: fixed; top: -100em"
            accept=".xls,.xlsx"
            @change="(evt) => openFile(evt.target.files[0])"
          >
          <v-btn
            label="Choose spreadsheet file..."
            prepend-inner-icon="mdi-file-table"
            :prepend-icon="null"
            outlined
            dense
            color="primary"
            class="mr-2"
            hide-details
            :disabled="!canEditSampleMetadata()"
            @click="showOpenFileDialog"
          >
            1. Import XLSX file
            <v-icon class="pl-2">
              mdi-file-table
            </v-icon>
          </v-btn>
        </label>
        <v-btn
          v-if="validationErrorGroups.length === 0"
          color="primary"
          outlined
          :disabled="!canEditSampleMetadata()"
          @click="validate"
        >
          2. Validate
          <v-icon class="pl-2">
            mdi-refresh
          </v-icon>
        </v-btn>
        <v-snackbar v-model="snackbar"
                  color = "green"
                  timeout="3000">
          Validation Passed! You can now submit or continue editing.
        </v-snackbar>
        <v-card
          v-if="validationErrorGroups.length"
          color="error"
          width="600"
          class="d-flex py-2 align-center"
        >
          <v-select
            v-model="validationActiveCategory"
            :items="validationItems"
            solo
            color="error"
            style="z-index: 200 !important; background-color: red;"
            dense
            class="mx-2"
            hide-details
          >
            <template #selection="{ item }">
              <p
                style="font-size: 14px"
                class="my-0"
              >
                {{ item.text }}
              </p>
            </template>
          </v-select>
          <div class="d-flex align-center mx-2">
            <v-icon
              @click="errorClick(highlightedValidationError - 1)"
            >
              mdi-arrow-left-circle
            </v-icon>
            <v-spacer />
            <span class="mx-1">
              ({{ highlightedValidationError + 1 }}/{{ validationErrors[validationActiveCategory].length }})
            </span>
            <v-spacer />
            <v-icon
              @click="errorClick(highlightedValidationError + 1)"
            >
              mdi-arrow-right-circle
            </v-icon>
          </div>
          <v-btn
            outlined
            small
            class="mx-2"
            @click="validate"
          >
            <v-icon class="pr-2">
              mdi-refresh
            </v-icon>
            Re-validate
          </v-btn>
        </v-card>
        <submission-docs-link anchor="sample-metadata" />
        <v-spacer />
        <v-autocomplete
          v-model="jumpToModel"
          :items="fields"
          label="Jump to column..."
          class="shrink mr-2"
          style="z-index: 200 !important;"
          outlined
          dense
          hide-details
          offset-y
          :menu-props="{ maxHeight: 500 }"
          @focus="focus"
          @change="jumpTo"
        >
          <template #item="{ item }">
            <span
              :class="{
                'pl-4': item.value.columnName !== '',
                'text-h5': item.value.columnName === '',
              }"
            >
              {{ item.value.columnName || item.value.sectionName }}
            </span>
          </template>
        </v-autocomplete>
        <v-menu
          offset-y
          nudge-bottom="4px"
          style="z-index: 200 !important;"
          :close-on-click="true"
        >
          <template #activator="{on, attrs}">
            <v-btn
              outlined
              class="mr-2"
              v-bind="attrs"
              v-on="on"
            >
              <v-icon class="pr-1">
                mdi-eye
              </v-icon>
              <v-icon>
                mdi-menu-down
              </v-icon>
            </v-btn>
          </template>
          <v-card
            class="py-1 px-2"
            width="280"
            outlined
          >
            <v-radio-group
              v-model="columnVisibility"
              label="Column visibility"
            >
              <v-radio
                value="all"
              >
                <template #label>
                  <div class="black--text">
                    All Columns
                  </div>
                </template>
              </v-radio>
              <v-radio
                value="required"
              >
                <template #label>
                  <div class="black--text">
                    <span :style="{ 'background-color': ColorKey.required.color }">Required</span>
                    columns
                  </div>
                </template>
              </v-radio>
              <v-radio
                value="recommended"
              >
                <template #label>
                  <div class="black--text">
                    <span :style="{ 'background-color': ColorKey.required.color }">Required</span>
                    and
                    <span :style="{ 'background-color': ColorKey.recommended.color }">recommended</span>
                    columns
                  </div>
                </template>
              </v-radio>
              <v-divider class="mb-3" />
              <span
                class="grey--text text--darken-2 text-body-1 mb-2"
              >
                Show section
              </span>
              <v-radio
                v-for="(value, sectionName) in harmonizerApi.schemaSections.value"
                :key="sectionName"
                :value="sectionName"
              >
                <template #label>
                  <span>
                    {{ sectionName }}
                  </span>
                </template>
              </v-radio>
            </v-radio-group>
          </v-card>
        </v-menu>
      </div>
    </div>

    <v-tabs @change="changeTemplate">
      <v-tooltip
        v-for="templateKey in templateList"
        :key="templateKey"
        right
      >
        <template #activator="{on, attrs}">
          <div
            style="display: flex;"
            v-bind="attrs"
            v-on="on"
          >
            <v-tab>
              <v-badge
                :content="validationTotalCounts[templateKey] || '!'"
                :value="validationTotalCounts[templateKey] > 0 || !tabsValidated[templateKey] || status !== submissionStatus.InProgress"
                :color="validationTotalCounts[templateKey] > 0 ? 'error' : 'warning'"
              >
                {{ HARMONIZER_TEMPLATES[templateKey].displayName }}
              </v-badge>
            </v-tab>
          </div>
        </template>
        <span v-if="validationTotalCounts[templateKey] > 0">
          {{ validationTotalCounts[templateKey] }} validation errors
        </span>
        <span v-else-if="!tabsValidated[templateKey]">
          This tab must be validated before submission
        </span>
        <span v-else>
          {{ HARMONIZER_TEMPLATES[templateKey].displayName }}
        </span>
      </v-tooltip>
    </v-tabs>

    <div>
      <div v-if="schemaLoading">
        Loading...
      </div>
      <div
        class="harmonizer-style-container"
        :style="{
          'margin-right': sidebarOpen ? '300px' : '0px'
        }"
      >
        <div id="harmonizer-root" />
      </div>

      <div
        :style="{
          'float': 'right',
          'width': sidebarOpen ? '300px' : '0px',
          'margin-top': '9px',
          'font-size': '14px',
          'height': 'calc(100vh - 362px)'
        }"
      >
        <v-btn
          class="sidebar-toggle"
          small
          outlined
          tile
          @click="sidebarOpen = !sidebarOpen"
        >
          <v-icon
            v-if="sidebarOpen"
            class="sidebar-toggle-close"
          >
            mdi-menu-open
          </v-icon>
          <v-icon v-else>
            mdi-menu-open
          </v-icon>
        </v-btn>
        <v-navigation-drawer
          width="100%"
          :value="sidebarOpen"
          right
        >
          <FindReplace
            :harmonizer-api="harmonizerApi"
            class="ml-2 mr-2"
          />
          <div
            v-if="selectedHelpDict"
            class="mx-2"
          >
            <div class="text-h6 mt-3 font-weight-bold d-flex align-center">
              Column Help
              <v-spacer />
            </div>
            <div class="my-2">
              <span class="font-weight-bold pr-2">Column:</span>
              <span
                :title="selectedHelpDict.name"
                v-html="selectedHelpDict.title"
              />
            </div>
            <div class="my-2">
              <span class="font-weight-bold pr-2">Description:</span>
              <span v-html="urlify(selectedHelpDict.description)" />
            </div>
            <div class="my-2">
              <span class="font-weight-bold pr-2">Guidance:</span>
              <span v-html="urlify(selectedHelpDict.guidance)" />
            </div>
            <div
              v-if="selectedHelpDict.examples"
              class="my-2"
            >
              <span class="font-weight-bold pr-2">Examples:</span>
              <span v-html="urlify(selectedHelpDict.examples)" />
            </div>
            <v-btn
              color="grey"
              outlined
              small
              block
              @click="harmonizerApi.launchReference()"
            >
              Full {{ activeTemplate.displayName }} Reference
              <v-icon class="pl-1">
                mdi-open-in-new
              </v-icon>
            </v-btn>
          </div>
        </v-navigation-drawer>
      </div>
    </div>

    <div class="harmonizer-style-container">
      <div
        v-if="canEditSampleMetadata()"
        id="harmonizer-footer-root"
      />
    </div>
    <div class="d-flex shrink ma-2">
      <v-btn
        color="gray"
        depressed
        :to="{ name: 'Environment Package' }"
      >
        <v-icon class="pr-1">
          mdi-arrow-left-circle
        </v-icon>
        Go to previous step
      </v-btn>
      <v-spacer />
      <div class="d-flex align-center">
        <span class="mr-1">Color key</span>
        <v-chip
          v-for="val in ColorKey"
          :key="val.label"
          :style="{ backgroundColor: val.color, opacity: 1 }"
          class="mr-1"
          disabled
        >
          {{ val.label }}
        </v-chip>
      </div>
      <v-spacer />
      <v-btn
        color="primary"
        class="mr-2"
        outlined
        @click="downloadSamples"
      >
        <v-icon class="pr-2">
          mdi-file-table
        </v-icon>
        Download XLSX
      </v-btn>
      <v-tooltip top>
        <template #activator="{ on, attrs }">
          <div
            v-bind="attrs"
            v-on="on"
          >
            <v-btn
              v-bind:color="type==='canSubmit' ? 'primary' : 'green'"
              depressed
              :disabled="!canSubmit || status !== submissionStatus.InProgress || submitCount > 0"
              :loading="submitLoading"
              @click="submitDialog = true"
            >
              <span v-if="status === submissionStatus.SubmittedPendingReview || submitCount">
                <v-icon>mdi-check-circle</v-icon>
                Done
              </span>
              <span v-else>
                3. Submit
              </span>
              <v-dialog
                v-model="submitDialog"
                activator="parent"
                width="auto"
              >
                <v-card>
                  <v-card-title>
                    Submit
                  </v-card-title>
                  <v-card-text>You are about to submit this study and metadata for NMDC review. Would you like to continue?</v-card-text>
                  <v-card-actions>
                    <v-btn
                      color="primary"
                      class="mr-2"
                      @click="doSubmit"
                    >
                      Yes- Submit
                    </v-btn>
                    <v-btn @click="submitDialog = false">
                      Cancel
                    </v-btn>
                  </v-card-actions>
                </v-card>
              </v-dialog>
            </v-btn>
          </div>
        </template>
        <span v-if="!canSubmit">
          You must validate all tabs before submitting your study and metadata.
        </span>
        <span v-else>
          Submit for NMDC review.
        </span>
      </v-tooltip>
    </div>
  </div>
</template>

<style lang="scss">
/*
  https://developer.mozilla.org/en-US/docs/Web/CSS/overscroll-behavior#examples
  Prevent back button overscrolling
  Chrome-only
*/
html {
  margin: 0;
  overscroll-behavior: none;
}

.spreadsheet-input {
  width: 0px;
}

.harmonizer-style-container {
  /**
    Namespace these styles so that they don't affect the global styles.
    Read more about SASS interpolation: https://sass-lang.com/documentation/interpolation
    This stylesheet is loaded from node_modules rather than a CDN because we need an SCSS file
    See comment below.

    There's also some kind of performance bottleneck with "Force Reflow" when you include the whole
    stylesheet, so I brought in the minimum modules for things not to break.
  */
  @import '~bootstrap/scss/functions';
  @import '~bootstrap/scss/variables';
  @import '~bootstrap/scss/mixins';
  @import '~bootstrap/scss/modal';
  @import '~bootstrap/scss/buttons';
  @import '~bootstrap/scss/forms';
  @import '~bootstrap/scss/input-group';
  @import '~bootstrap/scss/utilities';

  @import '~data-harmonizer/lib/dist/es/index';
}

.handsontable.listbox td {
  border-radius:3px;
  border:1px solid silver;
  background-color: #DDD;

  &:hover, &.current.highlight {
    background-color: lightblue !important;
  }
}

/* Grid */
#harmonizer-root {
  overflow: hidden;
  height: calc(100vh - 362px) !important;
  float: left;
  margin-top: 8px;

  .secondary-header-cell:hover {
    cursor: pointer;
  }

  .htAutocompleteArrow {
    color: gray;
  }

  td {
    &.invalid-cell {
      background-color: #ffcccb !important;
    }
    &.empty-invalid-cell {
      background-color: #ff91a4 !important;
    }
  }
  th {
    text-align: left;

    &.required {
      background-color:yellow;
    }
    &.recommended {
      background-color:plum;
    }
  }
}

#unmapped-headers-list {
  max-height: 50vh;
  overflow-y: auto;
}

/* Autocomplete */
.listbox {
  white-space: pre !important;
}
.handsontable.listbox td {
  border-radius:3px;
  border:1px solid silver;
  background-color: #DDD;

  &:hover, &.current.highlight {
    background-color: lightblue !important;
  }
}

.field-description-text select {min-width: 95%}

#harmonizer-footer-root {
  width: 50%;
  padding: 12px 0;
}

.HandsontableCopyPaste {
  display: none;
}

.sidebar-toggle {
  margin-top: -1px;
  margin-left: -50px;
  background: white;
  z-index: 500;
  position: absolute;
  border-color:rgb(152, 152, 152);
  border-right-color: rgba(152, 152, 152, 0.0);
}

.sidebar-toggle-close {
  transform: rotate(180deg);
}

.htDimmed {
  cursor: not-allowed;
}
</style><|MERGE_RESOLUTION|>--- conflicted
+++ resolved
@@ -477,11 +477,8 @@
       submissionStatus,
       status,
       submitDialog,
-<<<<<<< HEAD
       snackbar,
-=======
       schemaLoading,
->>>>>>> 0d645788
       /* methods */
       doSubmit,
       downloadSamples,
