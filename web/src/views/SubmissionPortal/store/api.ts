--- conflicted
+++ resolved
@@ -104,14 +104,6 @@
   return resp.data;
 }
 
-<<<<<<< HEAD
-async function requestRecordReopened(id: string) {
-  const resp = await client.post<MetadataSubmissionRecord>(
-    `metadata_submission/${id}/request_reopen`,
-    {},
-  );
-  return { data: resp.data, httpStatus: resp.status };
-=======
 async function generateSignedUploadUrl(submissionId: string, file: File): Promise<SignedUrl> {
   const endpoint = `metadata_submission/${submissionId}/image/signed_upload_url`;
   const resp = await client.post<SignedUrl>(endpoint, {
@@ -146,7 +138,14 @@
     endpoint += `?image_name=${imageName}`;
   }
   await client.delete<MetadataSubmissionRecord>(endpoint);
->>>>>>> fab66128
+}
+
+async function requestRecordReopened(id: string) {
+  const resp = await client.post<MetadataSubmissionRecord>(
+    `metadata_submission/${id}/request_reopen`,
+    {},
+  );
+  return { data: resp.data, httpStatus: resp.status };
 }
 
 export {
@@ -159,11 +158,8 @@
   unlockSubmission,
   deleteSubmission,
   getMetadataSuggestions,
-<<<<<<< HEAD
-  requestRecordReopened,
-=======
   generateSignedUploadUrl,
   setSubmissionImage,
   deleteSubmissionImage,
->>>>>>> fab66128
+  requestRecordReopened,
 };