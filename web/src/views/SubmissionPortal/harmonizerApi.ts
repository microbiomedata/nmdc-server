import {
  computed, Ref, ref, nextTick,
} from '@vue/composition-api';
import { debounce, has } from 'lodash';
import { DataHarmonizer, Footer } from 'data-harmonizer';

// a simple data structure to define the relationships between the GOLD ecosystem fields
const GOLD_FIELDS = {
  ecosystem: {
    upstream: [],
    downstream: ['ecosystem_category', 'ecosystem_type', 'ecosystem_subtype', 'specific_ecosystem'],
  },
  ecosystem_category: {
    upstream: ['ecosystem'],
    downstream: ['ecosystem_type', 'ecosystem_subtype', 'specific_ecosystem'],
  },
  ecosystem_type: {
    upstream: ['ecosystem', 'ecosystem_category'],
    downstream: ['ecosystem_subtype', 'specific_ecosystem'],
  },
  ecosystem_subtype: {
    upstream: ['ecosystem', 'ecosystem_category', 'ecosystem_type'],
    downstream: ['specific_ecosystem'],
  },
  specific_ecosystem: {
    upstream: ['ecosystem', 'ecosystem_category', 'ecosystem_type', 'ecosystem_subtype'],
    downstream: [],
  },
};

const VariationMap = {
  /** A mapping of the templates to the superset of checkbox options they work for. */
  emsl: new Set(['mp-emsl', 'mb-emsl', 'nom-emsl']),
  jgi_mg: new Set(['mg-jgi']),
  emsl_jgi_mg: new Set(['mp-emsl', 'mb-emsl', 'nom-emsl', 'mg-jgi']),
};
// Variations should be in matching order.
// In other words, attempt to match 'emsl' before 'emsl_jgi_mg'
const allVariations: (keyof typeof VariationMap)[] = ['emsl', 'jgi_mg', 'emsl_jgi_mg'];

export function getVariant(checkBoxes: string[], variations: (keyof typeof VariationMap)[], base: string) {
  if (checkBoxes.length === 0) {
    return base;
  }
  const variationStr = variations.find((v) => {
    const vSet = VariationMap[v];
    return checkBoxes.every((elem) => vSet.has(elem));
  });
  if (variationStr) {
    return `${base}_${variationStr}`;
  }
  return base;
}

/**
 * A manifest of the options available in DataHarmonizer
 */
export const HARMONIZER_TEMPLATES: Record<string, {
  default: string;
  status: String;
  variations: (keyof typeof VariationMap)[];
}> = {
  air: { default: 'air', status: 'published', variations: [] },
  // bioscales: { default: 'bioscales', status: 'published', variations: [] },
  'built environment': { default: 'built_env', status: 'published', variations: [] },
  'host-associated': { default: 'host-associated', status: 'published', variations: [] },
  'human-associated': { default: '', status: 'disabled', variations: [] },
  'human-gut': { default: '', status: 'disabled', variations: [] },
  'human-oral': { default: '', status: 'disabled', variations: [] },
  'human-skin': { default: '', status: 'disabled', variations: [] },
  'human-vaginal': { default: '', status: 'disabled', variations: [] },
  'hydrocarbon resources-cores': {
    default: 'hcr-cores', status: 'published', variations: [],
  },
  'hydrocarbon resources-fluids_swabs': {
    default: 'hcr-fluids-swabs', status: 'published', variations: [],
  },
  'microbial mat_biofilm': {
    default: 'biofilm', status: 'published', variations: [],
  },
  'miscellaneous natural or artificial environment': {
    default: 'misc-envs', status: 'published', variations: [],
  },
  'plant-associated': {
    default: 'plant-associated', status: 'published', variations: [],
  },
  sediment: {
    default: 'sediment', status: 'published', variations: [],
  },
  soil: {
    default: 'soil', status: 'published', variations: allVariations,
  },
  wastewater_sludge: {
    default: 'wastewater_sludge', status: 'published', variations: [],
  },
  water: {
    default: 'water', status: 'published', variations: [],
  },
};

interface ValidationErrors {
  [error: string]: [number, number][],
}

interface CellData {
  row: number,
  col: number,
  text: string,
}

export class HarmonizerApi {
  validationErrors: Ref<ValidationErrors>;

  validationErrorGroups: Ref<string[]>;

  schemaSections: Ref<Record<string, Record<string, number>>>;

  ready: Ref<boolean>;

  goldEcosystemTree: any;

  dh: any;

  footer: any;

  selectedColumn: Ref<string>;

  constructor() {
    this.validationErrors = ref({});
    this.schemaSections = ref({});
    this.ready = ref(false);
    this.selectedColumn = ref('');
    this.validationErrorGroups = computed(() => Object.keys(this.validationErrors.value));
  }

  async init(r: HTMLElement, templateName: string) {
    const schema = (await import('./schema.json')).default;
    // Taken from https://gold.jgi.doe.gov/download?mode=biosampleEcosystemsJson
    // See also: https://gold.jgi.doe.gov/ecosystemtree
    this.goldEcosystemTree = (await import('./GoldEcosystemTree.json')).default;

    this.dh = new DataHarmonizer(r, {
      modalsRoot: document.querySelector('.harmonizer-style-container'),
      fieldSettings: this._getFieldSettings(),
    });
    this.footer = new Footer(document.querySelector('#harmonizer-footer-root'), this.dh);
    this.dh.useSchema(schema, [], templateName);

    this.dh.hot.addHook('afterSelection', debounce((_, col: number) => {
      this.selectedColumn.value = this.dh.getFields()[col].title;
    }, 200, { leading: true }));
<<<<<<< HEAD
=======
    this.dh.hot.updateSettings({ search: true, customBorders: true });
    await this.toolbar.refresh();
    // @ts-ignore
    window.dh = this.dh;
>>>>>>> 905b6a71

    this.ready.value = true;
    this.jumpToRowCol(0, 0);
  }

  _getColumnCoordinates() {
    const ret: Record<string, Record<string, number>> = {};
    let column_ptr = 0;
    this.dh.template.forEach((section: any) => {
      ret[section.title] = { '': column_ptr };
      section.children.forEach((column: any) => {
        ret[section.title][column.title] = column_ptr;
        column_ptr += 1;
      });
    });
    return ret;
  }

  _getSameRowCellData(columnNames: string[]): string[] {
    const row = this.dh.hot.getSelectedLast()[0];
    return columnNames.map((columnName) => {
      const col = this.dh.getFields().findIndex((field: any) => field.name === columnName);
      if (col < 0) {
        return null;
      }
      return this.dh.hot.getDataAtCell(row, col);
    });
  }

  _getGoldOptions(path: string[] = []) {
    let options: any = this.goldEcosystemTree.children;
    for (let i = 0; i < path.length; i += 1) {
      const name = path[i];
      const item = options.find((child: any) => child.name === name);
      if (!item) {
        options = [];
        break;
      }
      options = item.children;
    }
    return options.map((child: any) => child.name);
  }

  _getFieldSettings() {
    const fieldSettings: any = {};
    const fieldNames = Object.keys(GOLD_FIELDS);
    for (let i = 0; i < fieldNames.length; i += 1) {
      const field = fieldNames[i] as keyof typeof GOLD_FIELDS;
      fieldSettings[field] = {
        getColumn: (dh: any, col: {[key: string]: any}) => {
          let flatVocab: string[];
          const fieldObj = dh.getFields().find((f: any) => f.name === field);
          if (fieldObj && fieldObj.flatVocabulary) {
            flatVocab = fieldObj.flatVocabulary;
          }
          const newCol = { ...col };
          // define a dynamic source field. this function gets the 'upstream' dependent fields,
          // looks up the valid completions in the GOLD classification tree, and provides those
          // as the autocomplete options. If the field has an enum range in the schema (i.e.
          // the field object has a `flatVocabulary` field here) then the options are restricted
          // to that set.
          newCol.source = (_: any, next: (opts: any) => void) => {
            const dependentRowData = this._getSameRowCellData(GOLD_FIELDS[field].upstream);
            let options = this._getGoldOptions(dependentRowData);
            if (flatVocab) {
              options = options.filter((o: string) => flatVocab.indexOf(o) >= 0);
            }
            next(options);
          };
          newCol.type = 'autocomplete';
          newCol.trimDropdown = false;
          return newCol;
        },
        onChange: (change: any[], fields: any, triggered_changes: any[]) => {
          // clear downstream fields if the value changes
          if (change[2] !== change[3]) {
            const { downstream } = GOLD_FIELDS[field];
            for (let j = 0; j < downstream.length; j += 1) {
              const other = downstream[j];
              const otherIdx = fields.findIndex((f: any) => f.title === other);
              triggered_changes.push([change[0], otherIdx, change[2], null]);
            }
          }
        },
      };
    }
    return fieldSettings;
  }

  refreshState() {
    this.schemaSections.value = this._getColumnCoordinates();
    const remapped: ValidationErrors = {};
    const invalid: Record<number, Record<number, string>> = this.dh.invalid_cells;
    if (Object.keys(invalid).length) {
      remapped['All Errors'] = [];
    }
    Object.entries(invalid).forEach(([row, val]) => {
      Object.entries(val).forEach(([col, text]) => {
        const entry: [number, number] = [parseInt(row, 10), parseInt(col, 10)];
        const issue = text || 'Validation Error';
        if (has(remapped, issue)) {
          remapped[issue].push(entry);
        } else {
          remapped[issue] = [entry];
        }
        remapped['All Errors'].push(entry);
      });
    });
    this.validationErrors.value = remapped;
  }

  async loadData(data: any[][]) {
    await this.dh.hot.loadData(data);
    await this.dh.hot.render();
    this.refreshState();
  }

  changeVisibility(value: string) {
    switch (value) {
      case 'all':
        this.dh.showAllColumns();
        break;
      case 'required':
        this.dh.showRequiredColumns();
        break;
      case 'recommended':
        this.dh.showRecommendedColumns();
        break;
      default:
        this.dh.showColumnsBySectionTitle(value);
    }
  }

  getHelp(title: string) {
    const field = this.dh.getFields().filter((f: any) => f.title === title)[0];
    return this.dh.getCommentDict(field);
  }

  find(query: string) {
    const search = this.dh.hot.getPlugin('search');
    const results = search.query(query);
    nextTick(this.dh.hot.render);
    return results;
  }

  highlight(row?: number, col?: number) {
    const borders = this.dh.hot.getPlugin('customBorders');
    nextTick(() => borders.clearBorders());
    if (row !== undefined && col !== undefined) {
      nextTick(() => borders.setBorders([[row, col, row, col]], {
        left: { hide: false, width: 2, color: 'magenta' },
        right: { hide: false, width: 2, color: 'magenta' },
        top: { hide: false, width: 2, color: 'magenta' },
        bottom: { hide: false, width: 2, color: 'magenta' },
      }));
    }
  }

  getCellData(row: number, col: number): CellData {
    const text = this.dh.hot.getDataAtCell(row, col);
    return { row, col, text };
  }

  setCellData(data: CellData[]) {
    this.dh.hot.setDataAtCell(data.map((d) => [d.row, d.col, d.text]));
  }

  exportJson() {
    return [...this.dh.getFlatHeaders(), ...this.dh.getTrimmedData()];
  }

  scrollViewportTo(row: number, column: number) {
    this.dh.hot.scrollViewportTo(row, column);
  }

  jumpToRowCol(row: number, column: number) {
    this.dh.scrollTo(row, column);
  }

  launchReference() {
    this.dh.renderReference();
  }

  openFile(file: File) {
    if (!file) return;
    const ext = file.name.split('.').pop();
    if (!ext) return;
    const acceptedExts = ['xlsx', 'xls', 'tsv', 'csv'];
    if (!acceptedExts.includes(ext)) {
      // TODO: #open-error-modal not present because Toolbar component is not being used.
      // Display this error differently?
      //
      // const errMsg = `Only ${acceptedExts.join(', ')} files are supported`;
      // $('#open-err-msg').text(errMsg);
      // $('#open-error-modal').modal('show');
    } else {
      this.dh.invalid_cells = {};
      this.dh.runBehindLoadingScreen(this.dh.openFile, [file]);
    }
    this.dh.current_selection = [null, null, null, null];
  }

  setupTemplate(folder: string) {
    this.dh.setupTemplate(folder);
  }

  validate() {
    this.dh.validate();
    this.refreshState();
    return Object.keys(this.validationErrors).length === 0;
  }

  addChangeHook(callback: Function) {
    // calls function on any change of the data
    this.dh.hot.addHook('afterChange', callback);
  }
}<|MERGE_RESOLUTION|>--- conflicted
+++ resolved
@@ -149,13 +149,10 @@
     this.dh.hot.addHook('afterSelection', debounce((_, col: number) => {
       this.selectedColumn.value = this.dh.getFields()[col].title;
     }, 200, { leading: true }));
-<<<<<<< HEAD
-=======
     this.dh.hot.updateSettings({ search: true, customBorders: true });
     await this.toolbar.refresh();
     // @ts-ignore
     window.dh = this.dh;
->>>>>>> 905b6a71
 
     this.ready.value = true;
     this.jumpToRowCol(0, 0);
