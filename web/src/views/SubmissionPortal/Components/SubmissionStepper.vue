--- conflicted
+++ resolved
@@ -1,10 +1,10 @@
 <script lang="ts">
 import {
-<<<<<<< HEAD
   computed,
   defineComponent,
-} from '@vue/composition-api';
+} from 'vue';
 import { validForms } from '../store';
+import { useRouter } from 'vue-router';
 
 export default defineComponent({
   setup(props, { root }) {
@@ -35,50 +35,10 @@
         icon: 'mdi-text-box-outline',
       },
     ]);
-
+    const router = useRouter();
+    
     function gotoPage(newPage: string) {
-      root.$router.push({ name: newPage });
-=======
-  computed, defineComponent,
-} from 'vue';
-import { useRouter, useRoute } from 'vue-router';
-
-const StepperMap: Record<string | number, number | string> = {
-  'Submission Home': 1,
-  1: 'Submission Home',
-
-  'Study Form': 2,
-  2: 'Study Form',
-
-  'Multiomics Form': 3,
-  3: 'Multiomics Form',
-
-  'Sample Environment': 4,
-  4: 'Sample Environment',
-
-  'Submission Sample Editor': 5,
-  5: 'Submission Sample Editor',
-
-  // 'Validate And Submit': 5,
-  // 5: 'Validate And Submit',
-};
-
-export default defineComponent({
-  setup() {
-    const router = useRouter();
-    const route = useRoute();
-    
-    const step = computed(() => {
-      const mappedStep = StepperMap[route.name as string || ''];
-      return typeof mappedStep === 'number' ? mappedStep : 0;
-    });
-
-    function gotoStep(newstep: number) {
-      const routeName = StepperMap[newstep];
-      if (newstep < step.value && typeof routeName === 'string') {
-        router.push({ name: routeName as any });
-      }
->>>>>>> a3fbbed0
+      router?.push({ name: newPage });
     }
 
     return {
@@ -90,7 +50,6 @@
 </script>
 
 <template>
-<<<<<<< HEAD
   <v-navigation-drawer
     app
     permanent
@@ -129,63 +88,4 @@
       </v-list-item>
     </v-list>
   </v-navigation-drawer>
-=======
-  <v-stepper
-    :model-value="step"
-    bg-color="grey-darken-4"
-    class="mb-3 flex-shrink-0 rounded-0"
-  >
-    <v-stepper-header>
-      <v-stepper-item
-        :value="1"
-        :complete="1 < step"
-        :editable="1 < step"
-        title="Home"
-        subtitle="Begin or resume a submission."
-        color="primary"
-        @click="gotoStep(1)"
-      />
-      <v-divider />
-      <v-stepper-item
-        :value="2"
-        :complete="2 < step"
-        :editable="2 < step"
-        title="Study Information"
-        subtitle="Input Form"
-        color="primary"
-        @click="gotoStep(2)"
-      />
-      <v-divider />
-      <v-stepper-item
-        :value="3"
-        :complete="3 < step"
-        :editable="3 < step"
-        title="Multi-omics Data"
-        subtitle="Input Form"
-        color="primary"
-        @click="gotoStep(3)"
-      />
-      <v-divider />
-      <v-stepper-item
-        :value="4"
-        :complete="4 < step"
-        :editable="4 < step"
-        title="Sample Environment"
-        subtitle="Choose MIxS Extension"
-        color="primary"
-        @click="gotoStep(4)"
-      />
-      <v-divider />
-      <v-stepper-item
-        :value="5"
-        :complete="5 < step"
-        :editable="5 < step"
-        title="Customize Metadata Export"
-        subtitle="DataHarmonizer sample validation"
-        color="primary"
-        @click="gotoStep(5)"
-      />
-    </v-stepper-header>
-  </v-stepper>
->>>>>>> a3fbbed0
 </template>