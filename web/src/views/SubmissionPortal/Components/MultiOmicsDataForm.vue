<script lang="ts">
import { defineComponent, ref } from '@vue/composition-api';
import Definitions from '@/definitions';
import {
  multiOmicsForm, multiOmicsFormValid, multiOmicsAssociations, templateChoiceDisabled, contextForm,
} from '../store';

export default defineComponent({
  setup() {
    const formRef = ref();

    function reValidate() {
      formRef.value.validate();
    }

    return {
      formRef,
      multiOmicsForm,
      multiOmicsAssociations,
      multiOmicsFormValid,
      Definitions,
      templateChoiceDisabled,
      contextForm,
      /* functions */
      reValidate,
    };
  },
});
</script>

<template>
  <div>
    <div class="text-h2">
      Multiomics Data
    </div>
    <div class="text-h5">
      Information about the type of samples being submitted.
    </div>
    <v-form
      ref="formRef"
      v-model="multiOmicsFormValid"
      class="my-6 mb-10"
      style="max-width: 1000px;"
    >
      <div v-if="contextForm.dataGenerated === true">
        <v-text-field
          v-model="multiOmicsForm.GOLDStudyId"
          label="GOLD Study ID"
          :hint="Definitions.studyGoldID"
          persistent-hint
          outlined
          dense
        />
        <v-text-field
          v-model="multiOmicsForm.NCBIBioProjectId"
          label="NCBI BioProject Accession"
          :hint="Definitions.studyNCBIBioProjectAccession"
          persistent-hint
          outlined
          dense
        />
        <v-combobox
          v-model="multiOmicsForm.alternativeNames"
          label="Alternative Names / IDs"
          :hint="Definitions.studyAlternativeNames"
          persistent-hint
          deletable-chips
          multiple
          outlined
          chips
          small-chips
          dense
          append-icon=""
        />
      </div>
      <div class="text-h4">
        Data types *
      </div>
      <div class="text-body-2 grey--text text--darken-2 mb-4">
        {{ Definitions.metadataTypes }}
      </div>

      <v-alert
        v-if="templateChoiceDisabled"
        type="warning"
      >
        <p class="text-h5">
          Data type choice disabled
        </p>
        Data types cannot be changed when there are already metadata rows in step 5.  To change the template, return to step 5 and remove all data.
      </v-alert>

      <!-- JGI -->
      <div v-if="contextForm.facilities.includes('JGI') || contextForm.facilityGenerated === true">
        <div class="text-h6">
          Joint Genome Institute (JGI)
        </div>
        <v-checkbox
          v-model="multiOmicsForm.omicsProcessingTypes"
          label="Metagenome"
          value="mg-jgi"
          :disabled="templateChoiceDisabled"
          hide-details
        />
        <v-checkbox
          v-model="multiOmicsForm.omicsProcessingTypes"
          label="Metatranscriptome"
          value="mt-jgi"
          :disabled="templateChoiceDisabled"
          hide-details
        />
        <v-checkbox
          v-model="multiOmicsForm.omicsProcessingTypes"
          label="Metabolome"
          value="mb-jgi"
          disabled
          hide-details
        />
        <v-text-field
          v-if="multiOmicsForm.omicsProcessingTypes.some((v) => v.endsWith('jgi'))"
          v-model="multiOmicsForm.JGIStudyId"
<<<<<<< HEAD
          :rules="[ v => !!v || 'JGI Proposal ID/Study ID is required when processing was done at JGI' ]"
          label="JGI Proposal ID/Study ID *"
          hint="JGI Proposal ID/Study ID is required when processing was done at JGI"
=======
          :rules="[ v => !!v || 'JGI Study ID is required when processing was done at JGI' ]"
          label="JGI Study ID *"
          hint="This is the 6 digit ID assigned to your JGI Proposal and is required when completing metadata for samples to be sent to JGI for sequencing."
>>>>>>> 14fd94a5
          persistent-hint
          class="mt-4"
          outlined
          validate-on-blur
          dense
        />
      </div>

      <!-- EMSL -->
      <div v-if="contextForm.facilities.includes('EMSL') || contextForm.facilityGenerated === true">
        <div class="text-h6 mt-4">
          Environmental Molecular Science Laboratory (EMSL)
        </div>
        <v-checkbox
          v-model="multiOmicsForm.omicsProcessingTypes"
          label="Metaproteome"
          value="mp-emsl"
          :disabled="templateChoiceDisabled"
          hide-details
        />
        <v-checkbox
          v-model="multiOmicsForm.omicsProcessingTypes"
          label="Metabolome"
          value="mb-emsl"
          :disabled="templateChoiceDisabled"
          hide-details
        />
        <v-checkbox
          v-model="multiOmicsForm.omicsProcessingTypes"
          label="Natural Organic Matter (FT-ICR MS)"
          value="nom-emsl"
          :disabled="templateChoiceDisabled"
          hide-details
        />
        <v-text-field
          v-if="multiOmicsForm.omicsProcessingTypes.some((v) => v.endsWith('emsl'))"
          v-model="multiOmicsForm.studyNumber"
          :rules="[ v => !!v || 'EMSL Study Number is required when processing was done at EMSL' ]"
          hint="EMSL Study Number is required when processing was done at EMSL"
          persistent-hint
          label="EMSL Proposal / Study Number *"
          class="mt-4"
          outlined
          validate-on-blur
          dense
        />
      </div>
      <!-- Other -->
      <div class="text-h6 mt-4">
        Other Non-DOE
      </div>
      <v-checkbox
        v-model="multiOmicsForm.omicsProcessingTypes"
        label="Metagenome"
        value="mg"
        :disabled="templateChoiceDisabled"
        hide-details
      />
      <v-checkbox
        v-model="multiOmicsForm.omicsProcessingTypes"
        label="Metatranscriptome"
        value="mt"
        :disabled="templateChoiceDisabled"
        hide-details
      />
      <v-checkbox
        v-model="multiOmicsForm.omicsProcessingTypes"
        label="Metaproteome"
        value="mp"
        :disabled="templateChoiceDisabled"
        hide-details
      />
      <v-checkbox
        v-model="multiOmicsForm.omicsProcessingTypes"
        label="Metabolome"
        value="mb"
        :disabled="templateChoiceDisabled"
        hide-details
      />
      <v-checkbox
        v-model="multiOmicsForm.omicsProcessingTypes"
        label="Natural Organic Matter (FT-ICR MS)"
        value="nom"
        :disabled="templateChoiceDisabled"
        hide-details
      />
    </v-form>
    <strong>* indicates required field</strong>
    <div class="d-flex mt-5">
      <v-btn
        color="gray"
        depressed
        :to="{ name: 'Study Form' }"
      >
        <v-icon class="pr-1">
          mdi-arrow-left-circle
        </v-icon>
        Go to previous step
      </v-btn>
      <v-spacer />
      <v-btn
        color="primary"
        depressed
        :disabled="(!multiOmicsFormValid)"
        :to="{ name: 'Environment Package' }"
      >
        Go to next step
        <v-icon class="pl-1">
          mdi-arrow-right-circle
        </v-icon>
      </v-btn>
    </div>
  </div>
</template><|MERGE_RESOLUTION|>--- conflicted
+++ resolved
@@ -119,15 +119,9 @@
         <v-text-field
           v-if="multiOmicsForm.omicsProcessingTypes.some((v) => v.endsWith('jgi'))"
           v-model="multiOmicsForm.JGIStudyId"
-<<<<<<< HEAD
           :rules="[ v => !!v || 'JGI Proposal ID/Study ID is required when processing was done at JGI' ]"
           label="JGI Proposal ID/Study ID *"
-          hint="JGI Proposal ID/Study ID is required when processing was done at JGI"
-=======
-          :rules="[ v => !!v || 'JGI Study ID is required when processing was done at JGI' ]"
-          label="JGI Study ID *"
           hint="This is the 6 digit ID assigned to your JGI Proposal and is required when completing metadata for samples to be sent to JGI for sequencing."
->>>>>>> 14fd94a5
           persistent-hint
           class="mt-4"
           outlined
