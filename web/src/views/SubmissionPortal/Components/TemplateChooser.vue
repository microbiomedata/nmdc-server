--- conflicted
+++ resolved
@@ -5,13 +5,10 @@
   packageName,
   canEditSubmissionMetadata,
   templateHasData,
-<<<<<<< HEAD
-  validForms,
-=======
   canEditSubmissionByStatus,
   SubmissionStatusTitleMapping,
   status,
->>>>>>> 0ada5f46
+  validForms,
 } from '../store';
 import SubmissionDocsLink from './SubmissionDocsLink.vue';
 import SubmissionPermissionBanner from './SubmissionPermissionBanner.vue';
