<script lang="ts">
import {
  computed,
  defineComponent,
  nextTick,
  onMounted,
  ref,
  watch,
} from '@vue/composition-api';
import NmdcSchema from 'nmdc-schema/jsonschema/nmdc.schema.json';
import { addressForm, addressFormValid, BiosafetyLevels } from '../store';
import { addressToString } from '../store/api';
import SubmissionContextShippingSummary from './SubmissionContextShippingSummary.vue';

export default defineComponent({
  components: { SubmissionContextShippingSummary },
  setup() {
    const addressFormRef = ref();
    const showAddressForm = ref(false);
    const datePicker = ref(false);
    const sampleItems = ref(['water_extract_soil']);
    const sampleEnumValues = NmdcSchema.$defs.SampleTypeEnum.enum;
    const biosafetyLevelValues = Object.values(BiosafetyLevels);
    const shippingConditionsItems = [
      'Store frozen: transported within a cold chain and stored at -70°C to -80°C upon delivery.',
      'Store frozen: transported within a cold chain and stored at -20°C (4°F).',
      'Store Refrigerated: at 2°-8°C (36°-46°F): for heat sensitive products that must not be frozen.',
      'Room temperature: Store at 15°-25°C (59°-77°F).',
    ];

    const shipperSummary = computed(() => {
      let result = '';
      result += addressToString(addressForm.shipper);

      return result;
    });

    const addressSummary = computed(() => [{
      id: 'shipper',
      name: 'Shipper',
      children: [
        { id: 'shipperSummary', name: shipperSummary.value },
      ],
    }]);

    const reformatDate = (dateString: string | Date) => new Date(dateString).toISOString().substring(0, 10);

    const expectedShippingDateString = ref('');

    watch(expectedShippingDateString, (newValue: string) => {
      addressForm.expectedShippingDate = newValue.length ? new Date(newValue) : undefined;
    });

    function requiredRules(msg: string, otherRules: ((v: string) => unknown)[]) {
      return [
        (v: string) => !!v || msg,
        ...otherRules,
      ];
    }

    watch(showAddressForm, () => {
      nextTick(() => addressFormRef.value.validate());
    });

    onMounted(() => {
      expectedShippingDateString.value = addressForm.expectedShippingDate
        ? reformatDate(addressForm.expectedShippingDate)
        : '';
    });

    return {
      addressFormRef,
      addressForm,
      addressFormValid,
      showAddressForm,
      datePicker,
      expectedShippingDateString,
      sampleItems,
      biosafetyLevelValues,
      BiosafetyLevels,
      addressSummary,
      sampleEnumValues,
      shippingConditionsItems,
      requiredRules,
    };
  },
});
</script>

<template>
  <v-card
    class="mt-4 pa-0"
    outlined
  >
    <v-card-text
      class="pt-2"
      style="min-height: 100px;"
    >
      <span>EMSL Shipping Info</span>
      <span
        v-if="!addressFormValid"
        class="ml-2"
      >
        <em>Shipping information is required</em>
      </span>
      <submission-context-shipping-summary
        class="mt-6"
      />
    </v-card-text>
    <v-dialog
      v-model="showAddressForm"
      scrollable
      width="1200"
    >
      <template
        #activator="{ on, attrs }"
      >
        <v-btn
          absolute
          top
          right
          color="primary"
          v-bind="attrs"
          v-on="on"
        >
          Enter shipping info
        </v-btn>
      </template>
      <v-card>
        <v-card-title>
          <v-spacer />
          <span class="text-h5">Shipping Information</span>
          <v-spacer />
        </v-card-title>
        <v-card-text>
          <v-form
            ref="addressFormRef"
            v-model="addressFormValid"
            class="ml-12"
            style="max-width: 1000px"
          >
            <v-subheader>
              <span class="text-h6">Shipper</span>
            </v-subheader>
            <v-divider />
            <!-- Shipper Name, E-mail address, etc. -->
            <v-text-field
              v-model="addressForm.shipper.name"
              :rules="requiredRules('Name is required', [])"
              label="Shipper Name *"
              outlined
              dense
              class="mt-2"
            />
            <v-text-field
              v-model="addressForm.shipper.email"
              :rules="requiredRules('E-mail is required', [
                v => /.+@.+\..+/.test(v) || 'E-mail must be valid',
              ])"
              label="E-mail Address *"
              outlined
              dense
            />
            <v-text-field
              v-model="addressForm.shipper.phone"
              label="Phone Number"
              outlined
              dense
            />
            <v-text-field
              v-model="addressForm.shipper.line1"
              :rules="requiredRules('Address Line 1 is required', [])"
              label="Address Line 1 *"
              outlined
              dense
            />
            <v-text-field
              v-model="addressForm.shipper.line2"
              label="Address Line 2"
              outlined
              dense
            />
            <v-text-field
              v-model="addressForm.shipper.city"
              :rules="requiredRules('City is required', [])"
              label="City *"
              outlined
              dense
            />
            <div class="d-flex">
              <v-text-field
                v-model="addressForm.shipper.state"
                :rules="requiredRules('State is required', [])"
                label="State *"
                outlined
                dense
                class="mr-4"
              />
              <v-text-field
                v-model="addressForm.shipper.postalCode"
                :rules="requiredRules('Zip code is required', [])"
                label="Zip Code *"
                outlined
                dense
              />
            </div>
            <v-combobox
              v-model="addressForm.shippingConditions"
              label="Shipping Conditions *"
              :items="shippingConditionsItems"
              :rules="requiredRules('Shipping conditions are required', [])"
              outlined
              dense
            />
            <v-menu
              ref="datePickerEl"
              v-model="datePicker"
              :close-on-content-click="false"
              transition="scale-transition"
              offset-y
              min-width="auto"
            >
              <template #activator="{ on, attrs }">
                <v-text-field
                  v-model="expectedShippingDateString"
                  :rules="requiredRules('Expected Shipping Date is required', [])"
                  label="Expected Shipping Date *"
                  prepend-icon="mdi-calendar"
                  clearable
                  readonly
                  outlined
                  dense
                  v-bind="attrs"
                  v-on="on"
                  @click.clear="addressForm.expectedShippingDate = undefined"
                />
              </template>
              <v-date-picker
                v-model="expectedShippingDateString"
                no-title
                scrollable
                @input="datePicker = false"
              />
            </v-menu>
            <v-subheader>
              <span class="text-h6">Sample Type/Species</span>
            </v-subheader>
            <v-divider />
            <v-select
              v-model="addressForm.sample"
              :rules="requiredRules('Sample Type/Species is required', [])"
              class="mt-2"
              :items="sampleEnumValues"
<<<<<<< HEAD
              label="Sample type/Species *"
=======
              label="Sample Type/Species"
>>>>>>> 0edcd933
              dense
              outlined
            />
            <v-textarea
              v-model="addressForm.description"
              label="Sample Description"
              hint="Number of samples, sample container type..."
              outlined
              dense
              rows="2"
            />
            <v-textarea
              v-model="addressForm.experimentalGoals"
              label="Experiment Goals"
              :rules="requiredRules('Experiment Goals are required', [])"
              hint="Briefly describe the goal for your experiment"
              outlined
              dense
              rows="2"
            />
            <v-textarea
              v-model="addressForm.randomization"
              label="Randomization"
              hint="What experimental conditions will be used for"
              outlined
              dense
              rows="1"
            />
            <div class="d-flex">
              <v-checkbox
                v-model="addressForm.usdaRegulated"
                class="mr-4 mt-0"
                label="USDA Regulated?"
                hide-details
              />
              <v-text-field
                v-model="addressForm.permitNumber"
                label="Permit Number"
                outlined
                dense
              />
              <v-spacer />
            </div>
            <div class="d-flex">
              <v-select
                v-model="addressForm.biosafetyLevel"
                :rules="requiredRules('Biosafety level is required', [])"
                class="mr-4"
                :items="biosafetyLevelValues"
                label="Biosafety Level *"
                dense
                outlined
              />
              <v-checkbox
                v-model="addressForm.irbOrHipaa"
                class="mt-0"
                label="IRB/HIPAA Compliance?"
              />
              <v-spacer />
            </div>
            <v-subheader>
              <span class="text-h6">Additional Comments</span>
            </v-subheader>
            <v-divider class="mb-2" />
            <v-textarea
              v-model="addressForm.comments"
              label="Comments"
              outlined
              dense
              lines="4"
            />
          </v-form>
        </v-card-text>
        <v-card-actions>
          <v-spacer />
          <v-btn
            color="primary"
            @click="showAddressForm = false"
          >
            Save
          </v-btn>
          <v-spacer />
        </v-card-actions>
      </v-card>
    </v-dialog>
  </v-card>
</template><|MERGE_RESOLUTION|>--- conflicted
+++ resolved
@@ -251,11 +251,7 @@
               :rules="requiredRules('Sample Type/Species is required', [])"
               class="mt-2"
               :items="sampleEnumValues"
-<<<<<<< HEAD
-              label="Sample type/Species *"
-=======
               label="Sample Type/Species"
->>>>>>> 0edcd933
               dense
               outlined
             />
