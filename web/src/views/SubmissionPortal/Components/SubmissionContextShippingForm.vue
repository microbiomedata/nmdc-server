<script lang="ts">
import {
  computed,
  defineComponent,
  nextTick,
  onMounted,
  ref,
  watch,
} from 'vue';
// @ts-ignore
import NmdcSchema from 'nmdc-schema/nmdc_schema/nmdc_materialized_patterns.yaml';
import { BiosafetyLevels } from '@/views/SubmissionPortal/types';
import {
  addressForm,
  validForms,
  canEditSubmissionMetadata,
} from '../store';
import { addressToString } from '../store/api';
import SubmissionContextShippingSummary from './SubmissionContextShippingSummary.vue';
import { ValidationResult } from 'vuetify/lib/composables/validation.mjs';

export default defineComponent({
  components: { SubmissionContextShippingSummary },
  setup() {
    const addressFormRef = ref();
    const showAddressForm = ref(false);
    const datePicker = ref(false);
    const sampleItems = ref(['water_extract_soil']);
    const sampleEnumValues = Object.keys(NmdcSchema.enums.SampleTypeEnum.permissible_values);
    const biosafetyLevelValues = Object.values(BiosafetyLevels);
    const shippingConditionsItems = [
      'Store frozen: transported within a cold chain and stored at -70°C to -80°C upon delivery.',
      'Store frozen: transported within a cold chain and stored at -20°C (4°F).',
      'Store Refrigerated: at 2°-8°C (36°-46°F): for heat sensitive products that must not be frozen.',
      'Room temperature: Store at 15°-25°C (59°-77°F).',
    ];

    const shipperSummary = computed(() => {
      let result = '';
      result += addressToString(addressForm.shipper);

      return result;
    });

    const addressSummary = computed(() => [{
      id: 'shipper',
      name: 'Shipper',
      children: [
        { id: 'shipperSummary', name: shipperSummary.value },
      ],
    }]);

    const reformatDate = (dateString: string | Date) => new Date(dateString).toISOString().substring(0, 10);

    const expectedShippingDateString = ref('');

    watch(expectedShippingDateString, (newValue: string) => {
      addressForm.expectedShippingDate = newValue.length ? new Date(newValue) : undefined;
    });

    function requiredRules(msg: string, otherRules: ((_v: string) => ValidationResult)[]) {
      return [
        (v: string) => !!v || msg,
        ...otherRules,
      ];
    }

    watch(showAddressForm, () => {
      nextTick(() => addressFormRef.value.validate());
    });

    onMounted(() => {
      expectedShippingDateString.value = addressForm.expectedShippingDate
        ? reformatDate(addressForm.expectedShippingDate)
        : '';
    });

    return {
      addressFormRef,
      addressForm,
      validForms,
      showAddressForm,
      datePicker,
      expectedShippingDateString,
      sampleItems,
      biosafetyLevelValues,
      BiosafetyLevels,
      addressSummary,
      sampleEnumValues,
      shippingConditionsItems,
      canEditSubmissionMetadata,
      requiredRules,
    };
  },
});
</script>

<template>
  <v-card
    class="mt-4 pa-0"
<<<<<<< HEAD
    outlined
    :style="validForms.addressFormValid ? '' : 'border: 2px solid red'"
=======
    variant="outlined"
    :style="addressFormValid ? '' : 'border: 2px solid red'"
>>>>>>> a3fbbed0
  >
    <v-card-text
      class="pt-2"
      style="min-height: 100px;"
    >
      <span :class="{'error--text': !validForms.addressFormValid}">EMSL Shipping Info *</span>
      <p
        v-if="!validForms.addressFormValid"
        class="error--text"
      >
        Sender's shipping information is required
      </p>
      <submission-context-shipping-summary class="mt-6" />
    </v-card-text>
    <v-dialog
      v-model="showAddressForm"
      scrollable
      width="1200"
      eager
    >
      <template #activator="{ props }">
        <v-btn
          :disabled="!canEditSubmissionMetadata()"
          absolute
          top
          right
          color="primary"
          v-bind="props"
        >
          Enter sender info
        </v-btn>
      </template>
      <v-card>
        <v-card-title>
          <v-spacer />
          <span class="text-h5">Shipping Information</span>
          <v-tooltip bottom>
            <template #activator="{ props }">
              <v-btn
                icon
                color="primary"
                v-bind="props"
              >
                <v-icon>
                  mdi-information
                </v-icon>
              </v-btn>
            </template>
            <span>Provide the address that the samples are being shipped from. </span>
          </v-tooltip>
          <v-spacer />
        </v-card-title>
        <v-card-text>
          <v-form
            ref="addressFormRef"
            v-model="validForms.addressFormValid"
            class="ml-12"
            style="max-width: 1000px"
            :disabled="!canEditSubmissionMetadata()"
          >
            <v-subheader>
              <span class="text-h6">Sender</span>
            </v-subheader>
            <v-divider />
            <!-- Shipper Name, E-mail address, etc. -->
            <v-text-field
              v-model="addressForm.shipper.name"
              :rules="requiredRules('Name is required', [])"
              label="Sender Name *"
              variant="outlined"
              dense
              class="mt-2"
            />
            <v-text-field
              v-model="addressForm.shipper.email"
              :rules="requiredRules('E-mail is required', [
                v => /.+@.+\..+/.test(v) || 'E-mail must be valid',
              ])"
              label="E-mail Address *"
              variant="outlined"
              dense
            />
            <v-text-field
              v-model="addressForm.shipper.phone"
              label="Phone Number"
              variant="outlined"
              dense
            />
            <v-text-field
              v-model="addressForm.shipper.line1"
              label="Address Line 1"
              variant="outlined"
              dense
            />
            <v-text-field
              v-model="addressForm.shipper.line2"
              label="Address Line 2"
              variant="outlined"
              dense
            />
            <v-text-field
              v-model="addressForm.shipper.city"
              label="City"
              variant="outlined"
              dense
            />
            <div class="d-flex">
              <v-text-field
                v-model="addressForm.shipper.state"
                label="State"
                variant="outlined"
                dense
                class="mr-4"
              />
              <v-text-field
                v-model="addressForm.shipper.postalCode"
                label="Zip Code"
                variant="outlined"
                dense
                class="mr-4"
              />
              <v-text-field
                v-model="addressForm.shipper.country"
                :rules="requiredRules('Country is required', [])"
                label="Country *"
                variant="outlined"
                dense
              />
            </div>
            <v-combobox
              v-model="addressForm.shippingConditions"
              :rules="requiredRules('Shipping conditions are required', [])"
              label="Shipping Conditions *"
              :items="shippingConditionsItems"
              variant="outlined"
              dense
            />
            <v-menu
              ref="datePickerEl"
              v-model="datePicker"
              :close-on-content-click="false"
              transition="scale-transition"
              offset-y
              min-width="auto"
            >
              <template #activator="{ props }">
                <v-text-field
                  v-model="expectedShippingDateString"
                  :rules="requiredRules('Expected Shipping Date is required', [])"
                  label="Expected Shipping Date *"
                  prepend-icon="mdi-calendar"
                  clearable
                  readonly
                  variant="outlined"
                  dense
                  v-bind="props"
                  @click.clear="addressForm.expectedShippingDate = undefined"
                />
              </template>
              <v-date-picker
                v-model="expectedShippingDateString"
                no-title
                scrollable
                @input="datePicker = false"
              />
            </v-menu>
            <v-subheader>
              <span class="text-h6">Sample Type/Species</span>
            </v-subheader>
            <v-divider />
            <v-select
              v-model="addressForm.sample"
              class="mt-2"
              :rules="requiredRules('Sample Type/Species is required', [])"
              :items="sampleEnumValues"
              label="Sample Type/Species *"
              dense
              variant="outlined"
            />
            <v-textarea
              v-model="addressForm.description"
              label="Sample Description"
              :rules="requiredRules('Sample Description is required', [])"
              hint="Number of samples, sample container type..."
              variant="outlined"
              dense
              rows="2"
            />
            <v-textarea
              v-model="addressForm.experimentalGoals"
              :rules="requiredRules('Experiment Goals are required', [])"
              label="Experiment Goals *"
              hint="Briefly describe the goal for your experiment"
              variant="outlined"
              dense
              rows="2"
            />
            <v-textarea
              v-model="addressForm.randomization"
              label="Randomization"
              hint="What experimental conditions will be used for"
              variant="outlined"
              dense
              rows="1"
            />
            <div class="d-flex">
              <v-checkbox
                v-model="addressForm.usdaRegulated"
                class="mr-4 mt-0"
                label="USDA Regulated?"
                hide-details
              />
              <v-text-field
                v-model="addressForm.permitNumber"
                label="Permit Number"
                variant="outlined"
                dense
              />
              <v-spacer />
            </div>
            <div class="d-flex">
              <v-select
                v-model="addressForm.biosafetyLevel as BiosafetyLevels"
                class="mr-4"
                :items="biosafetyLevelValues"
                label="Biosafety Level"
                dense
                variant="outlined"
              />
              <v-checkbox
                v-model="addressForm.irbOrHipaa"
                class="mt-0"
                label="IRB/HIPAA Compliance?"
              />
              <v-spacer />
            </div>
            <v-subheader>
              <span class="text-h6">Additional Comments</span>
            </v-subheader>
            <v-divider class="mb-2" />
            <v-textarea
              v-model="addressForm.comments"
              label="Comments"
              variant="outlined"
              dense
              lines="4"
            />
          </v-form>
        </v-card-text>
        <v-card-actions>
          <v-spacer />
          <v-btn
            color="primary"
            @click="showAddressForm = false"
          >
            Save
          </v-btn>
          <v-spacer />
        </v-card-actions>
      </v-card>
    </v-dialog>
  </v-card>
</template><|MERGE_RESOLUTION|>--- conflicted
+++ resolved
@@ -98,13 +98,8 @@
 <template>
   <v-card
     class="mt-4 pa-0"
-<<<<<<< HEAD
-    outlined
-    :style="validForms.addressFormValid ? '' : 'border: 2px solid red'"
-=======
     variant="outlined"
     :style="addressFormValid ? '' : 'border: 2px solid red'"
->>>>>>> a3fbbed0
   >
     <v-card-text
       class="pt-2"
