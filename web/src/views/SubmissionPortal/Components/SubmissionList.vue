<script lang="ts">
import {
  defineComponent, ref, watch, onMounted,
} from 'vue';
import { useRouter } from 'vue-router';
import { DataTableHeader } from 'vuetify';
import usePaginatedResults from '@/use/usePaginatedResults';
import {
  generateRecord, SubmissionStatusEnum, editablebyStatus, SubmissionStatusTitleMapping, formatStatusTransitions,
} from '../store';
import * as api from '../store/api';
import OrcidId from '../../../components/Presentation/OrcidId.vue';
import TitleBanner from '@/views/SubmissionPortal/Components/TitleBanner.vue';
import IconBar from '@/views/SubmissionPortal/Components/IconBar.vue';
import IntroBlurb from '@/views/SubmissionPortal/Components/IntroBlurb.vue';
import ContactCard from '@/views/SubmissionPortal/Components/ContactCard.vue';
import { SearchParams } from '@/data/api';
import { addSubmissionRole, deleteSubmission, updateSubmissionStatus } from '../store/api';
import {
  HARMONIZER_TEMPLATES,
  MetadataSubmissionRecord,
  MetadataSubmissionRecordSlim,
  PaginatedResponse,
  PermissionLevelValues,
  SubmissionStatusKey,
  StatusOption,
} from '@/views/SubmissionPortal/types';
import { stateRefs } from '@/store';
import useRequest from '@/use/useRequest';

const headers: DataTableHeader[] = [
  {
    title: 'Study Name',
    value: 'study_name',
    sortable: true,
  },
  {
    title: 'Author',
    value: 'author.name',
    sortable: true,
  },
  {
    title: 'Template',
    value: 'templates',
    sortable: true,
  },
  {
    title: 'Status',
    value: 'status',
    width: '200px',
    sortable: true,
  },
  {
    title: 'Last Modified',
    value: 'date_last_modified',
    sortable: true,
  },
  {
    title: '',
    value: 'action',
    align: 'end',
    sortable: false,
  },
];

export default defineComponent({
  components: {
    IconBar, IntroBlurb, OrcidId, TitleBanner, ContactCard,
  },
  setup() {
    const router = useRouter();
    const itemsPerPage = 10;
    const defaultSortBy = 'date_last_modified';
    const defaultSortOrder = 'desc';
    const options = ref({
      page: 1,
      itemsPerPage,
      sortBy: [{ key: defaultSortBy, order: defaultSortOrder }],
      groupBy: {},
      search: null,
    });
    const isDeleteDialogOpen = ref(false);
    const deleteDialogSubmission = ref<MetadataSubmissionRecordSlim | null>(null);
    const isReviewerAssignmentDialogOpen = ref(false);
    const selectedSubmission = ref<MetadataSubmissionRecordSlim | null>(null);
    const currentUser = stateRefs.user;
    const isTestFilter = ref(null);
    const testFilterValues = [
      { text: 'Show all submissions', val: null },
      { text: 'Show only test submissions', val: true },
      { text: 'Hide test submissions', val: false }];

<<<<<<< HEAD
=======
    const statusUpdatingSubmissionId = ref<string | null>(null);
    const exclude = [SubmissionStatusEnum.InProgress.text, SubmissionStatusEnum.SubmittedPendingReview.text];
    const availableStatuses = Object.keys(SubmissionStatusTitleMapping).map((key) => ({
      value: key,
      title: SubmissionStatusTitleMapping[key as keyof typeof SubmissionStatusTitleMapping],
      props: {
        density: 'compact',
        disabled: exclude.includes(key)
      },
    }));

>>>>>>> 7777835d
    async function getSubmissions(params: SearchParams): Promise<PaginatedResponse<MetadataSubmissionRecordSlim>> {
      return api.listRecords(params, isTestFilter.value);
    }

    function getStatus(item: MetadataSubmissionRecord) {
      const color = item.status === SubmissionStatusEnum.Released.text ? 'success' : 'default';
      return {
        text: SubmissionStatusTitleMapping[item.status as keyof typeof SubmissionStatusTitleMapping] || item.status,
        color,
      };
    }

    async function resume(item: MetadataSubmissionRecord) {
      router?.push({ name: 'Study Form', params: { id: item.id } });
    }

    async function createNewSubmission(isTestSubmission: boolean) {
      const item = await generateRecord(isTestSubmission);
      router?.push({ name: 'Study Form', params: { id: item.id } });
    }

    const submission = usePaginatedResults(ref([]), getSubmissions, ref([]), itemsPerPage);

    function applySortOptions() {
      const sortOrder = options.value.sortBy[0] ? options.value.sortBy[0].order : defaultSortOrder;
      const sortBy = options.value.sortBy[0] ? options.value.sortBy[0].key : defaultSortBy;
      submission.setSortOptions(sortBy, sortOrder);
    }

    applySortOptions();
    const assignReviewerRequest = useRequest();

    async function handleStatusChange(item: MetadataSubmissionRecordSlim, newStatus: string) {
      statusUpdatingSubmissionId.value = item.id;
      try {
        await updateSubmissionStatus(item.id, newStatus);
        await submission.refetch();
      } finally {
        statusUpdatingSubmissionId.value = null;
      }
    }

    function updateTableOptions(newOptions: any) {
      options.value = newOptions;
      submission.setPage(options.value.page);
      applySortOptions();
    }

    watch(isTestFilter, () => {
      options.value.page = 1;
      submission.setPage(options.value.page);
      applySortOptions();
    }, { deep: true });

    function handleOpenDeleteDialog(item: MetadataSubmissionRecordSlim | null) {
      deleteDialogSubmission.value = item;
      if (deleteDialogSubmission.value) {
        isDeleteDialogOpen.value = true;
      }
    }

    async function handleDelete(item: MetadataSubmissionRecordSlim | null) {
      if (!item) {
        return;
      }
      await deleteSubmission(item.id);
      submission.refetch();
      deleteDialogSubmission.value = null;
      isDeleteDialogOpen.value = false;
    }

    const reviewerOrcid = ref('');
    function openReviewerDialog(item: MetadataSubmissionRecordSlim | null) {
      isReviewerAssignmentDialogOpen.value = true;
      selectedSubmission.value = item;
    }

    async function addReviewer() {
      await assignReviewerRequest.request(async () => {
        if (!selectedSubmission.value) {
          return;
        }
        await addSubmissionRole(selectedSubmission.value.id, reviewerOrcid.value, 'reviewer');
      });
      isReviewerAssignmentDialogOpen.value = false;
    }

    // get all status transitions from the api
    type TransitionsType = Record<Extract<PermissionLevelValues, 'reviewer' | 'owner'>, Record<SubmissionStatusKey, SubmissionStatusKey[]>>;
    const transitions = ref<TransitionsType>({
      reviewer: {},
      owner: {},
    });
    onMounted(async () => {
      transitions.value = await api.getAllStatusTransitions() as unknown as TransitionsType;
    });

    function isReviewerForSubmission(item: MetadataSubmissionRecordSlim): boolean {
      if (!currentUser.value?.orcid) {
        return false;
      }
      return item.reviewers.includes(currentUser.value.orcid);
    }

    function isAnyContributorForSubmission(item: MetadataSubmissionRecordSlim): boolean {
      if (!currentUser.value?.orcid) {
        return false;
      }
      return item.contributors.includes(currentUser.value.orcid);
    }

    // get available transitions for an admin or a reviewer (depending on user) based on submission's current status
    function getFormattedStatusTransitions(item: MetadataSubmissionRecordSlim): StatusOption[] {
      let dropdown_type: 'reviewer' | 'admin';
      if (currentUser.value?.is_admin) {
        dropdown_type = 'admin';
      } else if (isReviewerForSubmission(item)) {
        dropdown_type = 'reviewer';
      } else {
        return [];
      }
      return formatStatusTransitions(item.status, dropdown_type, transitions.value);
    }

    return {
      HARMONIZER_TEMPLATES,
      isDeleteDialogOpen,
      isTestFilter,
      deleteDialogSubmission,
      currentUser,
      assignReviewerRequest,
      isReviewerAssignmentDialogOpen,
      isReviewerForSubmission,
      reviewerOrcid,
      IconBar,
      IntroBlurb,
      TitleBanner,
      createNewSubmission,
      editablebyStatus,
      getStatus,
      resume,
      addReviewer,
      handleDelete,
      handleOpenDeleteDialog,
      openReviewerDialog,
      headers,
      options,
      submission,
      testFilterValues,
<<<<<<< HEAD
      getFormattedStatusTransitions,
      handleStatusChange,
      SubmissionStatusEnum,
      isAnyContributorForSubmission,
=======
      statusUpdatingSubmissionId,
      availableStatuses,
      handleStatusChange,
      SubmissionStatusEnum,
      updateTableOptions,
>>>>>>> 7777835d
    };
  },
});
</script>

<template>
  <div>
    <v-menu
      offset-x
      left
    >
      <template #activator="{ props }">
        <v-btn
          color="primary"
          large
          class="mr-0"
          style="transform:translateY(-50%) rotate(-90deg); right: -50px; top: 50%; position: fixed; z-index: 100;"
          v-bind="props"
        >
          support
          <v-icon
            class="ml-2"
            style="transform: rotate(90deg);"
          >
            mdi-message-question
          </v-icon>
        </v-btn>
      </template>
      <ContactCard />
    </v-menu>
    <v-card flat>
      <v-card-text class="pt-0 px-0">
        <v-container>
          <v-row>
            <v-col class="pb-0">
              <TitleBanner />
              <IconBar />
            </v-col>
          </v-row>
          <v-row v-if="submission.data.results.count === 0">
            <v-col>
              <IntroBlurb />
            </v-col>
          </v-row>
        </v-container>
      </v-card-text>
      <v-card-text>
        <v-btn
          color="primary"
          @click="createNewSubmission(false)"
        >
          <v-icon>mdi-plus</v-icon>
          Create Submission
        </v-btn>
        <v-btn
          color="primary"
          class="ml-3"
          variant="outlined"
          @click="createNewSubmission(true)"
        >
          <v-icon>mdi-plus</v-icon>
          Create Test Submission
        </v-btn>
        <v-tooltip right>
          <template #activator="{ props }">
            <v-icon
              class="pl-2"
              color="primary"
              v-bind="props"
            >
              mdi-information
            </v-icon>
          </template>
          <span>Test submissions should be used when at a workshop or doing a test, example, or training. These cannot be submitted.</span>
        </v-tooltip>
      </v-card-text>
      <v-card-title class="text-h4">
        Past submissions
      </v-card-title>
      <v-row
        justify="space-between"
        class="pb-2"
        no-gutters
      >
        <v-col
          cols="5"
        >
          <v-card-text>
            Pick up where you left off or review a previous submission.
          </v-card-text>
        </v-col>
        <v-col
          cols="3"
        >
          <v-select
            v-model="isTestFilter"
            :items="testFilterValues"
            item-title="text"
            item-value="val"
            label="Test Submissions"
            variant="outlined"
            hide-details
          />
        </v-col>
      </v-row>
      <v-card variant="outlined">
        <v-data-table-server
          v-model:items-per-page="submission.data.limit"
          :headers="headers"
          :items="submission.data.results.results"
          :items-length="submission.data.results.count"
          :loading="submission.loading.value"
          :footer-props="{ itemsPerPageOptions: [10, 20, 50] }"
          @update:options="updateTableOptions"
        >
          <template #[`item.study_name`]="{ item }">
            {{ item.study_name }}
            <v-chip
              v-if="item.is_test_submission"
              color="orange"
              text-color="white"
              small
            >
              TEST
            </v-chip>
          </template>
          <template #[`item.author.name`]="{ item }">
            <orcid-id
              :orcid-id="item.author.orcid"
              :name="item.author.name"
              :width="14"
              :authenticated="true"
            />
          </template>
          <template #[`item.templates`]="{ item }">
            {{ item.templates.map((template) => HARMONIZER_TEMPLATES[template]?.displayName).join(' + ') }}
          </template>
          <template #[`item.date_last_modified`]="{ item }">
            {{ new Date(item.date_last_modified + 'Z').toLocaleString() }}
          </template>
          <template #[`header.status`]="{ column, getSortIcon, toggleSort }">
            <div class="d-flex align-center ga-1">
              <v-tooltip
                v-if="currentUser?.is_admin || submission.data.results.results.some(item => item.reviewers.includes(currentUser.orcid))"
                location="bottom"
              >
                <template #activator="{ props }">
                  <v-icon
                    class="ml-1"
                    color="grey"
                    v-bind="props"
                  >
                    mdi-information-outline
                  </v-icon>
                </template>
                <span>Reviewer can change status of assigned submissions. Some values are user-triggered statuses and cannot be changed or selected.</span>
              </v-tooltip>
              <span>
                {{ column.title }}
              </span>
              <v-icon
                class="v-data-table-header__sort-icon"
                :icon="getSortIcon(column)"
                @click="toggleSort(column)"
              />
            </div>
          </template>
          <template #[`item.status`]="{ item }">
            <div class="d-flex align-center">
              <v-select
<<<<<<< HEAD
                v-if="(currentUser?.is_admin || isReviewerForSubmission(item)) && item.status === SubmissionStatusEnum.InProgress.text"
                :value="item.status"
                :items="getFormattedStatusTransitions(item)"
                item-title="text"
                item-value="value"
                item-disabled="disabled"
                dense
                hide-details
                disabled
              >
                <template #selection="{ item: statusItem }">
                  {{ statusItem.title }}
                </template>
              </v-select>
              <v-select
                v-else-if="(currentUser?.is_admin || isReviewerForSubmission(item))"
                :value="item.status"
                :items="getFormattedStatusTransitions(item)"
                item-title="text"
                item-value="value"
                item-disabled="disabled"
                dense
=======
                v-if="currentUser?.is_admin"
                :model-value="item.status"
                :items="availableStatuses"
                :loading="statusUpdatingSubmissionId === item.id"
                density="compact"
                variant="underlined"
>>>>>>> 7777835d
                hide-details
                :disabled="item.status === SubmissionStatusEnum.InProgress.text"
                @update:model-value="(newStatus: string) => handleStatusChange(item, newStatus)"
              />
              <v-chip
                v-else
                :color="getStatus(item as MetadataSubmissionRecord).color"
              >
                {{ getStatus(item as MetadataSubmissionRecord).text }}
              </v-chip>
            </div>
          </template>
          <template #[`item.action`]="{ item }">
            <div class="d-flex align-center">
              <v-spacer />
              <v-btn
                size="small"
                color="primary"
                @click="() => resume(item as MetadataSubmissionRecord)"
              >
                <span v-if="editablebyStatus(item.status) && isAnyContributorForSubmission(item)">
                  Resume
                  <v-icon class="pl-1">mdi-arrow-right-circle</v-icon>.
                </span>
                <span v-else>
                  <v-icon class="pl-1">mdi-eye</v-icon>
                  View
                </span>
              </v-btn>
              <v-menu
                offset-x
              >
                <template #activator="{ props }">
                  <v-btn
                    variant="text"
                    icon
                    class="ml-1"
                    v-bind="props"
                  >
                    <v-icon>
                      mdi-dots-vertical
                    </v-icon>
                  </v-btn>
                </template>
                <v-list>
                  <v-list-item
                    @click="() => handleOpenDeleteDialog(item)"
                  >
                    <v-list-item-title>Delete</v-list-item-title>
                  </v-list-item>
                  <v-list-item
                    v-if="currentUser?.is_admin"
                    @click="() => openReviewerDialog(item)"
                  >
                    <v-list-item-title>Assign Reviewer</v-list-item-title>
                  </v-list-item>
                </v-list>
              </v-menu>
            </div>
          </template>
        </v-data-table-server>
      </v-card>
    </v-card>
    <v-dialog
      v-model="isDeleteDialogOpen"
      :width="550"
    >
      <v-card>
        <v-spacer />
        <v-card-title class="text-h5">
          Delete Submission
        </v-card-title>
        <v-card-text class="text-h5">
          <p v-if="deleteDialogSubmission && deleteDialogSubmission.study_name != ''">
            This will delete "{{ deleteDialogSubmission.study_name }}" and all associated data.
          </p>
          <p v-else>
            This will delete this submission and all associated data.
          </p>
          <p>This cannot be undone.</p>
        </v-card-text>
        <v-card-actions>
          <v-spacer />
          <v-btn
            class="ma-3"
            @click="isDeleteDialogOpen = false"
          >
            Cancel
          </v-btn>
          <v-btn
            color="red"
            class="ml-3 white--text"
            @click="handleDelete(deleteDialogSubmission)"
          >
            Delete
          </v-btn>
        </v-card-actions>
      </v-card>
    </v-dialog>
    <v-dialog
      v-model="isReviewerAssignmentDialogOpen"
      max-width="600px"
    >
      <v-card>
        <v-card-title class="text-h5">
          Assign Reviewer
        </v-card-title>
        <v-card-text
          class="pb-0"
        >
          <v-row
            no-gutters
          >
            <legend>
              Please enter the reviewer's ORCiD below. This will give the reviewer the ability to view, approve and run scripts on this submission.
            </legend>
            <v-col cols="4">
              <v-text-field
                v-model="reviewerOrcid"
                class="mt-4"
                label="ORCiD"
                variant="outlined"
              />
            </v-col>
          </v-row>
        </v-card-text>
        <v-card-actions
          class="pt-0"
        >
          <v-btn
            class="ma-3"
            @click="isReviewerAssignmentDialogOpen = false"
          >
            Cancel
          </v-btn>
          <v-spacer />

          <v-btn
            color="primary"
            class="mt-2"
            :loading="assignReviewerRequest.loading.value"
            @click="() => addReviewer()"
          >
            Assign Reviewer
          </v-btn>
        </v-card-actions>
      </v-card>
    </v-dialog>
  </div>
</template><|MERGE_RESOLUTION|>--- conflicted
+++ resolved
@@ -90,20 +90,6 @@
       { text: 'Show only test submissions', val: true },
       { text: 'Hide test submissions', val: false }];
 
-<<<<<<< HEAD
-=======
-    const statusUpdatingSubmissionId = ref<string | null>(null);
-    const exclude = [SubmissionStatusEnum.InProgress.text, SubmissionStatusEnum.SubmittedPendingReview.text];
-    const availableStatuses = Object.keys(SubmissionStatusTitleMapping).map((key) => ({
-      value: key,
-      title: SubmissionStatusTitleMapping[key as keyof typeof SubmissionStatusTitleMapping],
-      props: {
-        density: 'compact',
-        disabled: exclude.includes(key)
-      },
-    }));
-
->>>>>>> 7777835d
     async function getSubmissions(params: SearchParams): Promise<PaginatedResponse<MetadataSubmissionRecordSlim>> {
       return api.listRecords(params, isTestFilter.value);
     }
@@ -253,18 +239,11 @@
       options,
       submission,
       testFilterValues,
-<<<<<<< HEAD
       getFormattedStatusTransitions,
       handleStatusChange,
       SubmissionStatusEnum,
       isAnyContributorForSubmission,
-=======
-      statusUpdatingSubmissionId,
-      availableStatuses,
-      handleStatusChange,
-      SubmissionStatusEnum,
       updateTableOptions,
->>>>>>> 7777835d
     };
   },
 });
@@ -435,37 +414,12 @@
           <template #[`item.status`]="{ item }">
             <div class="d-flex align-center">
               <v-select
-<<<<<<< HEAD
-                v-if="(currentUser?.is_admin || isReviewerForSubmission(item)) && item.status === SubmissionStatusEnum.InProgress.text"
-                :value="item.status"
-                :items="getFormattedStatusTransitions(item)"
-                item-title="text"
-                item-value="value"
-                item-disabled="disabled"
-                dense
-                hide-details
-                disabled
-              >
-                <template #selection="{ item: statusItem }">
-                  {{ statusItem.title }}
-                </template>
-              </v-select>
-              <v-select
-                v-else-if="(currentUser?.is_admin || isReviewerForSubmission(item))"
-                :value="item.status"
-                :items="getFormattedStatusTransitions(item)"
-                item-title="text"
-                item-value="value"
-                item-disabled="disabled"
-                dense
-=======
                 v-if="currentUser?.is_admin"
                 :model-value="item.status"
-                :items="availableStatuses"
+                :items="getFormattedStatusTransitions(item)"
                 :loading="statusUpdatingSubmissionId === item.id"
                 density="compact"
                 variant="underlined"
->>>>>>> 7777835d
                 hide-details
                 :disabled="item.status === SubmissionStatusEnum.InProgress.text"
                 @update:model-value="(newStatus: string) => handleStatusChange(item, newStatus)"
