<script lang="ts">
import {
  defineComponent, ref, watch, onMounted,
} from 'vue';
import { useRouter } from 'vue-router';
import { DataTableHeader } from 'vuetify';
import usePaginatedResults from '@/use/usePaginatedResults';
import {
  generateRecord, SubmissionStatusEnum, editablebyStatus, SubmissionStatusTitleMapping, formatStatusTransitions,
} from '../store';
import * as api from '../store/api';
import OrcidId from '../../../components/Presentation/OrcidId.vue';
import TitleBanner from '@/views/SubmissionPortal/Components/TitleBanner.vue';
import IconBar from '@/views/SubmissionPortal/Components/IconBar.vue';
import IntroBlurb from '@/views/SubmissionPortal/Components/IntroBlurb.vue';
import ContactCard from '@/views/SubmissionPortal/Components/ContactCard.vue';
import { SearchParams } from '@/data/api';
import { addSubmissionRole, deleteSubmission, updateSubmissionStatus } from '../store/api';
import {
  HARMONIZER_TEMPLATES,
  MetadataSubmissionRecord,
  MetadataSubmissionRecordSlim,
  PaginatedResponse,
  PermissionLevelValues,
  SubmissionStatusKey,
  StatusOption,
} from '@/views/SubmissionPortal/types';
import { stateRefs } from '@/store';
import useRequest from '@/use/useRequest';

const headers: DataTableHeader[] = [
  {
    title: 'Study Name',
    value: 'study_name',
    sortable: true,
  },
  {
    title: 'Author',
    value: 'author.name',
    sortable: true,
  },
  {
    title: 'Template',
    value: 'templates',
    sortable: true,
  },
  {
    title: 'Status',
    value: 'status',
    width: '200px',
    sortable: true,
  },
  {
    title: 'Last Modified',
    value: 'date_last_modified',
    sortable: true,
  },
  {
    title: '',
    value: 'action',
    align: 'end',
    sortable: false,
  },
];

export default defineComponent({
  components: {
    IconBar, IntroBlurb, OrcidId, TitleBanner, ContactCard,
  },
  setup() {
    const router = useRouter();
    const itemsPerPage = 10;
    const defaultSortBy = 'date_last_modified';
    const defaultSortOrder = 'desc';
    const options = ref({
      page: 1,
      itemsPerPage,
      sortBy: [{ key: defaultSortBy, order: defaultSortOrder }],
      groupBy: {},
      search: null,
    });
    const isDeleteDialogOpen = ref(false);
    const deleteDialogSubmission = ref<MetadataSubmissionRecordSlim | null>(null);
    const isReviewerAssignmentDialogOpen = ref(false);
    const selectedSubmission = ref<MetadataSubmissionRecordSlim | null>(null);
    const currentUser = stateRefs.user;
    const isTestFilter = ref(null);
    const testFilterValues = [
      { text: 'Show all submissions', val: null },
      { text: 'Show only test submissions', val: true },
      { text: 'Hide test submissions', val: false }];

    async function getSubmissions(params: SearchParams): Promise<PaginatedResponse<MetadataSubmissionRecordSlim>> {
      return api.listRecords(params, isTestFilter.value);
    }

    function getStatus(item: MetadataSubmissionRecord) {
      const color = item.status === SubmissionStatusEnum.Released.text ? 'success' : 'default';
      return {
        text: SubmissionStatusTitleMapping[item.status as keyof typeof SubmissionStatusTitleMapping] || item.status,
        color,
      };
    }

    async function resume(item: MetadataSubmissionRecord) {
      router?.push({ name: 'Submission Summary', params: { id: item.id } });
    }

    async function createNewSubmission(isTestSubmission: boolean) {
      const item = await generateRecord(isTestSubmission);
      router?.push({ name: 'Submission Summary', params: { id: item.id } });
    }

    const submission = usePaginatedResults(ref([]), getSubmissions, ref([]), itemsPerPage);

    function applySortOptions() {
      const sortOrder = options.value.sortBy[0] ? options.value.sortBy[0].order : defaultSortOrder;
      const sortBy = options.value.sortBy[0] ? options.value.sortBy[0].key : defaultSortBy;
      submission.setSortOptions(sortBy, sortOrder);
    }

    applySortOptions();
    const assignReviewerRequest = useRequest();

    const statusUpdatingSubmissionId = ref<string | null>(null);
    async function handleStatusChange(item: MetadataSubmissionRecordSlim, newStatus: string) {
      statusUpdatingSubmissionId.value = item.id;
      try {
        await updateSubmissionStatus(item.id, newStatus);
        await submission.refetch();
      } finally {
        statusUpdatingSubmissionId.value = null;
      }
    }

    function updateTableOptions(newOptions: any) {
      options.value = newOptions;
      submission.setPage(options.value.page);
      applySortOptions();
    }

    watch(isTestFilter, () => {
      options.value.page = 1;
      submission.setPage(options.value.page);
      applySortOptions();
    }, { deep: true });

    function handleOpenDeleteDialog(item: MetadataSubmissionRecordSlim | null) {
      deleteDialogSubmission.value = item;
      if (deleteDialogSubmission.value) {
        isDeleteDialogOpen.value = true;
      }
    }

    async function handleDelete(item: MetadataSubmissionRecordSlim | null) {
      if (!item) {
        return;
      }
      await deleteSubmission(item.id);
      submission.refetch();
      deleteDialogSubmission.value = null;
      isDeleteDialogOpen.value = false;
    }

    const reviewerOrcid = ref('');
    function openReviewerDialog(item: MetadataSubmissionRecordSlim | null) {
      isReviewerAssignmentDialogOpen.value = true;
      selectedSubmission.value = item;
    }

    async function addReviewer() {
      await assignReviewerRequest.request(async () => {
        if (!selectedSubmission.value) {
          return;
        }
        await addSubmissionRole(selectedSubmission.value.id, reviewerOrcid.value, 'reviewer');
      });
      isReviewerAssignmentDialogOpen.value = false;
    }

    // get all status transitions from the api
    type TransitionsType = Record<Extract<PermissionLevelValues, 'reviewer' | 'owner'>, Record<SubmissionStatusKey, SubmissionStatusKey[]>>;
    const transitions = ref<TransitionsType>({
      reviewer: {},
      owner: {},
    });
    onMounted(async () => {
      transitions.value = await api.getAllStatusTransitions() as unknown as TransitionsType;
    });

    function isReviewerForSubmission(item: MetadataSubmissionRecordSlim): boolean {
      if (!currentUser.value?.orcid) {
        return false;
      }
      return item.reviewers.includes(currentUser.value.orcid);
    }

    function isAnyContributorForSubmission(item: MetadataSubmissionRecordSlim): boolean {
      if (!currentUser.value?.orcid) {
        return false;
      }
      return item.contributors.includes(currentUser.value.orcid);
    }

    // get available transitions for an admin or a reviewer (depending on user) based on submission's current status
    function getFormattedStatusTransitions(item: MetadataSubmissionRecordSlim): StatusOption[] {
      let dropdown_type: 'reviewer' | 'admin';
      if (currentUser.value?.is_admin) {
        dropdown_type = 'admin';
      } else if (isReviewerForSubmission(item)) {
        dropdown_type = 'reviewer';
      } else {
        return [];
      }
      return formatStatusTransitions(item.status, dropdown_type, transitions.value);
    }

    return {
      HARMONIZER_TEMPLATES,
      isDeleteDialogOpen,
      isTestFilter,
      deleteDialogSubmission,
      currentUser,
      assignReviewerRequest,
      isReviewerAssignmentDialogOpen,
      isReviewerForSubmission,
      reviewerOrcid,
      IconBar,
      IntroBlurb,
      TitleBanner,
      createNewSubmission,
      editablebyStatus,
      getStatus,
      resume,
      addReviewer,
      handleDelete,
      handleOpenDeleteDialog,
      openReviewerDialog,
      headers,
      options,
      submission,
      testFilterValues,
      statusUpdatingSubmissionId,
      getFormattedStatusTransitions,
      handleStatusChange,
      SubmissionStatusEnum,
      isAnyContributorForSubmission,
      updateTableOptions,
    };
  },
});
</script>

<template>
  <div>
    <v-menu
      offset-x
      left
    >
      <template #activator="{ props }">
        <v-btn
          color="primary"
          large
          class="mr-0"
          style="transform:translateY(-50%) rotate(-90deg); right: -50px; top: 50%; position: fixed; z-index: 100;"
          v-bind="props"
        >
          support
          <v-icon
            class="ml-2"
            style="transform: rotate(90deg);"
          >
            mdi-message-question
          </v-icon>
        </v-btn>
      </template>
      <ContactCard />
    </v-menu>
    <v-container>
      <v-card flat>
        <v-card-text class="pt-0 px-0">
          <v-container>
            <v-row>
              <v-col class="pb-0">
                <TitleBanner />
                <IconBar />
              </v-col>
            </v-row>
            <v-row v-if="submission.data.results.count === 0">
              <v-col>
                <IntroBlurb />
              </v-col>
            </v-row>
          </v-container>
        </v-card-text>
        <v-card-text>
          <v-btn
            color="primary"
            @click="createNewSubmission(false)"
          >
            <v-icon>mdi-plus</v-icon>
            Create Submission
          </v-btn>
          <v-btn
            color="primary"
            class="ml-3"
            variant="outlined"
<<<<<<< HEAD
            @click="createNewSubmission(true)"
          >
            <v-icon>mdi-plus</v-icon>
            Create Test Submission
          </v-btn>
          <v-tooltip right>
            <template #activator="{ props }">
              <v-icon
                class="pl-2"
                color="primary"
                v-bind="props"
              >
                mdi-information
              </v-icon>
            </template>
            <span>Test submissions should be used when at a workshop or doing a test, example, or training. These cannot be submitted.</span>
          </v-tooltip>
        </v-card-text>
        <v-card-title class="text-h4">
          Past submissions
        </v-card-title>
        <v-row
          justify="space-between"
          class="pb-2"
          no-gutters
=======
            hide-details
          />
        </v-col>
      </v-row>
      <v-card variant="outlined">
        <v-data-table-server
          v-model:items-per-page="submission.data.limit"
          :headers="headers"
          :items="submission.data.results.results"
          :items-length="submission.data.results.count"
          :items-per-page-options="[10, 20, 50]"
          :loading="submission.loading.value"
          @update:options="updateTableOptions"
>>>>>>> cf7c2dc8
        >
          <v-col
            cols="5"
          >
            <v-card-text>
              Pick up where you left off or review a previous submission.
            </v-card-text>
          </v-col>
          <v-col
            cols="3"
          >
            <v-select
              v-model="isTestFilter"
              :items="testFilterValues"
              item-title="text"
              item-value="val"
              label="Test Submissions"
              variant="outlined"
              hide-details
            />
<<<<<<< HEAD
          </v-col>
        </v-row>
        <v-card variant="outlined">
          <v-data-table-server
            v-model:items-per-page="submission.data.limit"
            :headers="headers"
            :items="submission.data.results.results"
            :items-length="submission.data.results.count"
            :loading="submission.loading.value"
            :footer-props="{ itemsPerPageOptions: [10, 20, 50] }"
            @update:options="updateTableOptions"
          >
            <template #[`item.study_name`]="{ item }">
              {{ item.study_name }}
=======
          </template>
          <template #[`item.templates`]="{ item }">
            {{ item.templates.map((template) => HARMONIZER_TEMPLATES[template]?.displayName).join(' + ') }}
          </template>
          <template #[`item.date_last_modified`]="{ item }">
            {{ new Date(item.date_last_modified + 'Z').toLocaleString() }}
          </template>
          <template #[`header.status`]="{ column, getSortIcon, toggleSort }">
            <div class="d-flex align-center ga-1">
              <v-tooltip
                v-if="currentUser?.is_admin || (currentUser?.orcid && submission.data.results.results.some(item => item.reviewers.includes(currentUser!.orcid)))"
                location="bottom"
              >
                <template #activator="{ props }">
                  <v-icon
                    class="ml-1"
                    color="grey"
                    v-bind="props"
                  >
                    mdi-information-outline
                  </v-icon>
                </template>
                <span>Reviewer can change status of assigned submissions. Some values are user-triggered statuses and cannot be changed or selected.</span>
              </v-tooltip>
              <span>
                {{ column.title }}
              </span>
              <v-icon
                class="v-data-table-header__sort-icon"
                :icon="getSortIcon(column)"
                @click="toggleSort(column)"
              />
            </div>
          </template>
          <template #[`item.status`]="{ item }">
            <div class="d-flex align-center">
              <v-select
                v-if="currentUser?.is_admin  || isReviewerForSubmission(item)"
                :model-value="item.status"
                :items="getFormattedStatusTransitions(item)"
                :loading="statusUpdatingSubmissionId === item.id"s
                density="compact"
                variant="underlined"
                hide-details
                :disabled="item.status === SubmissionStatusEnum.InProgress.text"
                @update:model-value="(newStatus: string) => handleStatusChange(item, newStatus)"
              />
>>>>>>> cf7c2dc8
              <v-chip
                v-if="item.is_test_submission"
                color="orange"
                text-color="white"
                small
              >
                TEST
              </v-chip>
<<<<<<< HEAD
            </template>
            <template #[`item.author.name`]="{ item }">
              <orcid-id
                :orcid-id="item.author.orcid"
                :name="item.author.name"
                :width="14"
                :authenticated="true"
              />
            </template>
            <template #[`item.templates`]="{ item }">
              {{ item.templates.map((template) => HARMONIZER_TEMPLATES[template]?.displayName).join(' + ') }}
            </template>
            <template #[`item.date_last_modified`]="{ item }">
              {{ new Date(item.date_last_modified + 'Z').toLocaleString() }}
            </template>
            <template #[`header.status`]="{ column, getSortIcon, toggleSort }">
              <div class="d-flex align-center ga-1">
                <v-tooltip
                  v-if="currentUser?.is_admin"
                  location="bottom"
                >
                  <template #activator="{ props }">
                    <v-icon
                      class="ml-1"
                      color="grey"
                      v-bind="props"
                    >
                      mdi-information-outline
=======
            </div>
          </template>
          <template #[`item.action`]="{ item }">
            <div class="d-flex align-center">
              <v-spacer />
              <v-btn
                size="small"
                color="primary"
                @click="() => resume(item as MetadataSubmissionRecord)"
              >
                <span v-if="editablebyStatus(item.status) && isAnyContributorForSubmission(item)">
                  Resume
                  <v-icon class="pl-1">mdi-arrow-right-circle</v-icon>.
                </span>
                <span v-else>
                  <v-icon class="pl-1">mdi-eye</v-icon>
                  View
                </span>
              </v-btn>
              <v-menu
                offset-x
              >
                <template #activator="{ props }">
                  <v-btn
                    variant="text"
                    icon
                    class="ml-1"
                    v-bind="props"
                  >
                    <v-icon>
                      mdi-dots-vertical
>>>>>>> cf7c2dc8
                    </v-icon>
                  </template>
                  <span>Greyed out options are user-triggered statuses and cannot be changed or selected</span>
                </v-tooltip>
                <span>
                  {{ column.title }}
                </span>
                <v-icon
                  class="v-data-table-header__sort-icon"
                  :icon="getSortIcon(column)"
                  @click="toggleSort(column)"
                />
              </div>
            </template>
            <template #[`item.status`]="{ item }">
              <div class="d-flex align-center">
                <v-select
                  v-if="currentUser?.is_admin"
                  :model-value="item.status"
                  :items="availableStatuses"
                  :loading="statusUpdatingSubmissionId === item.id"
                  density="compact"
                  variant="underlined"
                  hide-details
                  :disabled="item.status === SubmissionStatusEnum.InProgress.text"
                  @update:model-value="(newStatus: string) => handleStatusChange(item, newStatus)"
                />
                <v-chip
                  v-else
                  :color="getStatus(item as MetadataSubmissionRecord).color"
                >
                  {{ getStatus(item as MetadataSubmissionRecord).text }}
                </v-chip>
              </div>
            </template>
            <template #[`item.action`]="{ item }">
              <div class="d-flex align-center">
                <v-spacer />
                <v-btn
                  size="small"
                  color="primary"
                  @click="() => resume(item as MetadataSubmissionRecord)"
                >
                  <span v-if="editablebyStatus(item.status)">
                    Resume
                    <v-icon class="pl-1">mdi-arrow-right-circle</v-icon>
                  </span>
                  <span v-else>
                    <v-icon class="pl-1">mdi-eye</v-icon>
                    View
                  </span>
                </v-btn>
                <v-menu
                  offset-x
                >
                  <template #activator="{ props }">
                    <v-btn
                      variant="text"
                      icon
                      class="ml-1"
                      v-bind="props"
                    >
                      <v-icon>
                        mdi-dots-vertical
                      </v-icon>
                    </v-btn>
                  </template>
                  <v-list>
                    <v-list-item
                      @click="() => handleOpenDeleteDialog(item)"
                    >
                      <v-list-item-title>Delete</v-list-item-title>
                    </v-list-item>
                    <v-list-item
                      v-if="currentUser?.is_admin"
                      @click="() => openReviewerDialog(item)"
                    >
                      <v-list-item-title>Assign Reviewer</v-list-item-title>
                    </v-list-item>
                  </v-list>
                </v-menu>
              </div>
            </template>
          </v-data-table-server>
        </v-card>
      </v-card>
    </v-container>
    <v-dialog
      v-model="isDeleteDialogOpen"
      :width="550"
    >
      <v-card>
        <v-spacer />
        <v-card-title class="text-h5">
          Delete Submission
        </v-card-title>
        <v-card-text class="text-h5">
          <p v-if="deleteDialogSubmission && deleteDialogSubmission.study_name != ''">
            This will delete "{{ deleteDialogSubmission.study_name }}" and all associated data.
          </p>
          <p v-else>
            This will delete this submission and all associated data.
          </p>
          <p>This cannot be undone.</p>
        </v-card-text>
        <v-card-actions>
          <v-spacer />
          <v-btn
            class="ma-3"
            @click="isDeleteDialogOpen = false"
          >
            Cancel
          </v-btn>
          <v-btn
            color="red"
            class="ml-3 white--text"
            @click="handleDelete(deleteDialogSubmission)"
          >
            Delete
          </v-btn>
        </v-card-actions>
      </v-card>
    </v-dialog>
    <v-dialog
      v-model="isReviewerAssignmentDialogOpen"
      max-width="600px"
    >
      <v-card>
        <v-card-title class="text-h5">
          Assign Reviewer
        </v-card-title>
        <v-card-text
          class="pb-0"
        >
          <v-row
            no-gutters
          >
            <legend>
              Please enter the reviewer's ORCiD below. This will give the reviewer the ability to view, approve and run scripts on this submission.
            </legend>
            <v-col cols="4">
              <v-text-field
                v-model="reviewerOrcid"
                class="mt-4"
                label="ORCiD"
                variant="outlined"
              />
            </v-col>
          </v-row>
        </v-card-text>
        <v-card-actions
          class="pt-0"
        >
          <v-btn
            class="ma-3"
            @click="isReviewerAssignmentDialogOpen = false"
          >
            Cancel
          </v-btn>
          <v-spacer />

          <v-btn
            color="primary"
            class="mt-2"
            :loading="assignReviewerRequest.loading.value"
            @click="() => addReviewer()"
          >
            Assign Reviewer
          </v-btn>
        </v-card-actions>
      </v-card>
    </v-dialog>
  </div>
</template><|MERGE_RESOLUTION|>--- conflicted
+++ resolved
@@ -305,7 +305,6 @@
             color="primary"
             class="ml-3"
             variant="outlined"
-<<<<<<< HEAD
             @click="createNewSubmission(true)"
           >
             <v-icon>mdi-plus</v-icon>
@@ -331,21 +330,6 @@
           justify="space-between"
           class="pb-2"
           no-gutters
-=======
-            hide-details
-          />
-        </v-col>
-      </v-row>
-      <v-card variant="outlined">
-        <v-data-table-server
-          v-model:items-per-page="submission.data.limit"
-          :headers="headers"
-          :items="submission.data.results.results"
-          :items-length="submission.data.results.count"
-          :items-per-page-options="[10, 20, 50]"
-          :loading="submission.loading.value"
-          @update:options="updateTableOptions"
->>>>>>> cf7c2dc8
         >
           <v-col
             cols="5"
@@ -366,7 +350,6 @@
               variant="outlined"
               hide-details
             />
-<<<<<<< HEAD
           </v-col>
         </v-row>
         <v-card variant="outlined">
@@ -375,61 +358,12 @@
             :headers="headers"
             :items="submission.data.results.results"
             :items-length="submission.data.results.count"
+            :items-per-page-options="[10, 20, 50]"
             :loading="submission.loading.value"
-            :footer-props="{ itemsPerPageOptions: [10, 20, 50] }"
             @update:options="updateTableOptions"
           >
             <template #[`item.study_name`]="{ item }">
               {{ item.study_name }}
-=======
-          </template>
-          <template #[`item.templates`]="{ item }">
-            {{ item.templates.map((template) => HARMONIZER_TEMPLATES[template]?.displayName).join(' + ') }}
-          </template>
-          <template #[`item.date_last_modified`]="{ item }">
-            {{ new Date(item.date_last_modified + 'Z').toLocaleString() }}
-          </template>
-          <template #[`header.status`]="{ column, getSortIcon, toggleSort }">
-            <div class="d-flex align-center ga-1">
-              <v-tooltip
-                v-if="currentUser?.is_admin || (currentUser?.orcid && submission.data.results.results.some(item => item.reviewers.includes(currentUser!.orcid)))"
-                location="bottom"
-              >
-                <template #activator="{ props }">
-                  <v-icon
-                    class="ml-1"
-                    color="grey"
-                    v-bind="props"
-                  >
-                    mdi-information-outline
-                  </v-icon>
-                </template>
-                <span>Reviewer can change status of assigned submissions. Some values are user-triggered statuses and cannot be changed or selected.</span>
-              </v-tooltip>
-              <span>
-                {{ column.title }}
-              </span>
-              <v-icon
-                class="v-data-table-header__sort-icon"
-                :icon="getSortIcon(column)"
-                @click="toggleSort(column)"
-              />
-            </div>
-          </template>
-          <template #[`item.status`]="{ item }">
-            <div class="d-flex align-center">
-              <v-select
-                v-if="currentUser?.is_admin  || isReviewerForSubmission(item)"
-                :model-value="item.status"
-                :items="getFormattedStatusTransitions(item)"
-                :loading="statusUpdatingSubmissionId === item.id"s
-                density="compact"
-                variant="underlined"
-                hide-details
-                :disabled="item.status === SubmissionStatusEnum.InProgress.text"
-                @update:model-value="(newStatus: string) => handleStatusChange(item, newStatus)"
-              />
->>>>>>> cf7c2dc8
               <v-chip
                 v-if="item.is_test_submission"
                 color="orange"
@@ -438,7 +372,6 @@
               >
                 TEST
               </v-chip>
-<<<<<<< HEAD
             </template>
             <template #[`item.author.name`]="{ item }">
               <orcid-id
@@ -457,7 +390,7 @@
             <template #[`header.status`]="{ column, getSortIcon, toggleSort }">
               <div class="d-flex align-center ga-1">
                 <v-tooltip
-                  v-if="currentUser?.is_admin"
+                  v-if="currentUser?.is_admin|| (currentUser?.orcid && submission.data.results.results.some(item => item.reviewers.includes(currentUser!.orcid)))"
                   location="bottom"
                 >
                   <template #activator="{ props }">
@@ -467,42 +400,9 @@
                       v-bind="props"
                     >
                       mdi-information-outline
-=======
-            </div>
-          </template>
-          <template #[`item.action`]="{ item }">
-            <div class="d-flex align-center">
-              <v-spacer />
-              <v-btn
-                size="small"
-                color="primary"
-                @click="() => resume(item as MetadataSubmissionRecord)"
-              >
-                <span v-if="editablebyStatus(item.status) && isAnyContributorForSubmission(item)">
-                  Resume
-                  <v-icon class="pl-1">mdi-arrow-right-circle</v-icon>.
-                </span>
-                <span v-else>
-                  <v-icon class="pl-1">mdi-eye</v-icon>
-                  View
-                </span>
-              </v-btn>
-              <v-menu
-                offset-x
-              >
-                <template #activator="{ props }">
-                  <v-btn
-                    variant="text"
-                    icon
-                    class="ml-1"
-                    v-bind="props"
-                  >
-                    <v-icon>
-                      mdi-dots-vertical
->>>>>>> cf7c2dc8
                     </v-icon>
                   </template>
-                  <span>Greyed out options are user-triggered statuses and cannot be changed or selected</span>
+                  <span>Reviewer can change status of assigned submissions. Some values are user-triggered statuses and cannot be changed or selected.</span>
                 </v-tooltip>
                 <span>
                   {{ column.title }}
@@ -517,10 +417,10 @@
             <template #[`item.status`]="{ item }">
               <div class="d-flex align-center">
                 <v-select
-                  v-if="currentUser?.is_admin"
+                  v-if="currentUser?.is_admin|| isReviewerForSubmission(item)"
                   :model-value="item.status"
-                  :items="availableStatuses"
-                  :loading="statusUpdatingSubmissionId === item.id"
+                  :items="getFormattedStatusTransitions(item)"
+                  :loading="statusUpdatingSubmissionId === item.id"s
                   density="compact"
                   variant="underlined"
                   hide-details
@@ -543,9 +443,9 @@
                   color="primary"
                   @click="() => resume(item as MetadataSubmissionRecord)"
                 >
-                  <span v-if="editablebyStatus(item.status)">
+                  <span v-if="editablebyStatus(item.status)&& isAnyContributorForSubmission(item)">
                     Resume
-                    <v-icon class="pl-1">mdi-arrow-right-circle</v-icon>
+                    <v-icon class="pl-1">mdi-arrow-right-circle</v-icon>.
                   </span>
                   <span v-else>
                     <v-icon class="pl-1">mdi-eye</v-icon>
