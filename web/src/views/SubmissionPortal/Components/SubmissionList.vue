<script lang="ts">
import {
  defineComponent, ref, watch,
} from 'vue';
import { useRouter } from 'vue-router';
import { DataTableHeader } from 'vuetify';
import usePaginatedResults from '@/use/usePaginatedResults';
import {
  generateRecord, SubmissionStatusEnum, editablebyStatus, SubmissionStatusTitleMapping,
} from '../store';
import * as api from '../store/api';
import OrcidId from '../../../components/Presentation/OrcidId.vue';
import TitleBanner from '@/views/SubmissionPortal/Components/TitleBanner.vue';
import IconBar from '@/views/SubmissionPortal/Components/IconBar.vue';
import IntroBlurb from '@/views/SubmissionPortal/Components/IntroBlurb.vue';
import ContactCard from '@/views/SubmissionPortal/Components/ContactCard.vue';
import { SearchParams } from '@/data/api';
import { addSubmissionRole, deleteSubmission, updateSubmissionStatus } from '../store/api';
import {
  HARMONIZER_TEMPLATES,
  MetadataSubmissionRecord,
  MetadataSubmissionRecordSlim,
  PaginatedResponse,
} from '@/views/SubmissionPortal/types';
import { stateRefs } from '@/store';
import useRequest from '@/use/useRequest';

const headers: DataTableHeader[] = [
  {
    title: 'Study Name',
    value: 'study_name',
    sortable: true,
  },
  {
    title: 'Author',
    value: 'author.name',
    sortable: true,
  },
  {
    title: 'Template',
    value: 'templates',
    sortable: true,
  },
  {
    title: 'Status',
    value: 'status',
    width: '200px',
    sortable: true,
  },
  {
    title: 'Last Modified',
    value: 'date_last_modified',
    sortable: true,
  },
  {
    title: '',
    value: 'action',
    align: 'end',
    sortable: false,
  },
];

export default defineComponent({
  components: {
    IconBar, IntroBlurb, OrcidId, TitleBanner, ContactCard,
  },
  setup() {
    const router = useRouter();
    const itemsPerPage = 10;
    const defaultSortBy = 'date_last_modified';
    const defaultSortOrder = 'desc';
    const options = ref({
      page: 1,
      itemsPerPage,
      sortBy: [{ key: defaultSortBy, order: defaultSortOrder }],
      groupBy: {},
      search: null,
    });
    const isDeleteDialogOpen = ref(false);
    const deleteDialogSubmission = ref<MetadataSubmissionRecordSlim | null>(null);
    const isReviewerAssignmentDialogOpen = ref(false);
    const selectedSubmission = ref<MetadataSubmissionRecordSlim | null>(null);
    const currentUser = stateRefs.user;
    const isTestFilter = ref(null);
    const testFilterValues = [
      { text: 'Show all submissions', val: null },
      { text: 'Show only test submissions', val: true },
      { text: 'Hide test submissions', val: false }];

    const statusUpdatingSubmissionId = ref<string | null>(null);
    const exclude = [SubmissionStatusEnum.InProgress.text, SubmissionStatusEnum.SubmittedPendingReview.text];
    const availableStatuses = Object.keys(SubmissionStatusTitleMapping).map((key) => ({
      value: key,
      title: SubmissionStatusTitleMapping[key as keyof typeof SubmissionStatusTitleMapping],
      props: {
        density: 'compact',
        disabled: exclude.includes(key)
      },
    }));

    async function getSubmissions(params: SearchParams): Promise<PaginatedResponse<MetadataSubmissionRecordSlim>> {
      return api.listRecords(params, isTestFilter.value);
    }

    function getStatus(item: MetadataSubmissionRecord) {
      const color = item.status === SubmissionStatusEnum.Released.text ? 'success' : 'default';
      return {
        text: SubmissionStatusTitleMapping[item.status as keyof typeof SubmissionStatusTitleMapping] || item.status,
        color,
      };
    }

    async function resume(item: MetadataSubmissionRecord) {
      router?.push({ name: 'Submission Summary', params: { id: item.id } });
    }

    async function createNewSubmission(isTestSubmission: boolean) {
      const item = await generateRecord(isTestSubmission);
      router?.push({ name: 'Submission Summary', params: { id: item.id } });
    }

    const submission = usePaginatedResults(ref([]), getSubmissions, ref([]), itemsPerPage);

    function applySortOptions() {
      const sortOrder = options.value.sortBy[0] ? options.value.sortBy[0].order : defaultSortOrder;
      const sortBy = options.value.sortBy[0] ? options.value.sortBy[0].key : defaultSortBy;
      submission.setSortOptions(sortBy, sortOrder);
    }

    applySortOptions();
    const assignReviewerRequest = useRequest();

    async function handleStatusChange(item: MetadataSubmissionRecordSlim, newStatus: string) {
      statusUpdatingSubmissionId.value = item.id;
      try {
        await updateSubmissionStatus(item.id, newStatus);
        await submission.refetch();
      } finally {
        statusUpdatingSubmissionId.value = null;
      }
    }

    function updateTableOptions(newOptions: any) {
      options.value = newOptions;
      submission.setPage(options.value.page);
      applySortOptions();
    }

    watch(isTestFilter, () => {
      options.value.page = 1;
      submission.setPage(options.value.page);
      applySortOptions();
    }, { deep: true });

    function handleOpenDeleteDialog(item: MetadataSubmissionRecordSlim | null) {
      deleteDialogSubmission.value = item;
      if (deleteDialogSubmission.value) {
        isDeleteDialogOpen.value = true;
      }
    }

    async function handleDelete(item: MetadataSubmissionRecordSlim | null) {
      if (!item) {
        return;
      }
      await deleteSubmission(item.id);
      submission.refetch();
      deleteDialogSubmission.value = null;
      isDeleteDialogOpen.value = false;
    }

    const reviewerOrcid = ref('');
    function openReviewerDialog(item: MetadataSubmissionRecordSlim | null) {
      isReviewerAssignmentDialogOpen.value = true;
      selectedSubmission.value = item;
    }

    async function addReviewer() {
      await assignReviewerRequest.request(async () => {
        if (!selectedSubmission.value) {
          return;
        }
        await addSubmissionRole(selectedSubmission.value.id, reviewerOrcid.value, 'reviewer');
      });
      isReviewerAssignmentDialogOpen.value = false;
    }

    return {
      HARMONIZER_TEMPLATES,
      isDeleteDialogOpen,
      isTestFilter,
      deleteDialogSubmission,
      currentUser,
      assignReviewerRequest,
      isReviewerAssignmentDialogOpen,
      reviewerOrcid,
      IconBar,
      IntroBlurb,
      TitleBanner,
      createNewSubmission,
      editablebyStatus,
      getStatus,
      resume,
      addReviewer,
      handleDelete,
      handleOpenDeleteDialog,
      openReviewerDialog,
      headers,
      options,
      submission,
      testFilterValues,
      statusUpdatingSubmissionId,
      availableStatuses,
      handleStatusChange,
      SubmissionStatusEnum,
      updateTableOptions,
    };
  },
});
</script>

<template>
  <div>
    <v-menu
      offset-x
      left
    >
      <template #activator="{ props }">
        <v-btn
          color="primary"
          large
          class="mr-0"
          style="transform:translateY(-50%) rotate(-90deg); right: -50px; top: 50%; position: fixed; z-index: 100;"
          v-bind="props"
        >
          support
          <v-icon
            class="ml-2"
            style="transform: rotate(90deg);"
          >
            mdi-message-question
          </v-icon>
        </v-btn>
      </template>
      <ContactCard />
    </v-menu>
<<<<<<< HEAD
    <v-container>
      <v-card flat>
        <v-card-text class="pt-0 px-0">
          <v-container>
            <v-row>
              <v-col class="pb-0">
                <TitleBanner />
                <IconBar />
              </v-col>
            </v-row>
            <v-row v-if="submission.data.results.count === 0">
              <v-col>
                <IntroBlurb />
              </v-col>
            </v-row>
          </v-container>
        </v-card-text>
        <v-card-text>
          <v-btn
            color="primary"
            @click="createNewSubmission(false)"
          >
            <v-icon>mdi-plus</v-icon>
            Create Submission
          </v-btn>
          <v-btn
            color="primary"
            class="ml-3"
            outlined
            @click="createNewSubmission(true)"
          >
            <v-icon>mdi-plus</v-icon>
            Create Test Submission
          </v-btn>
          <v-tooltip right>
            <template #activator="{ on }">
              <v-icon
                class="pl-2"
                color="primary"
                v-on="on"
              >
                mdi-information
              </v-icon>
            </template>
            <span>Test submissions should be used when at a workshop or doing a test, example, or training. These cannot be submitted.</span>
          </v-tooltip>
        </v-card-text>
        <v-card-title class="text-h4">
          Past submissions
        </v-card-title>
        <v-row
          justify="space-between"
          class="pb-2"
          no-gutters
=======
    <v-card flat>
      <v-card-text class="pt-0 px-0">
        <v-container>
          <v-row>
            <v-col class="pb-0">
              <TitleBanner />
              <IconBar />
            </v-col>
          </v-row>
          <v-row v-if="submission.data.results.count === 0">
            <v-col>
              <IntroBlurb />
            </v-col>
          </v-row>
        </v-container>
      </v-card-text>
      <v-card-text>
        <v-btn
          color="primary"
          @click="createNewSubmission(false)"
        >
          <v-icon>mdi-plus</v-icon>
          Create Submission
        </v-btn>
        <v-btn
          color="primary"
          class="ml-3"
          variant="outlined"
          @click="createNewSubmission(true)"
        >
          <v-icon>mdi-plus</v-icon>
          Create Test Submission
        </v-btn>
        <v-tooltip right>
          <template #activator="{ props }">
            <v-icon
              class="pl-2"
              color="primary"
              v-bind="props"
            >
              mdi-information
            </v-icon>
          </template>
          <span>Test submissions should be used when at a workshop or doing a test, example, or training. These cannot be submitted.</span>
        </v-tooltip>
      </v-card-text>
      <v-card-title class="text-h4">
        Past submissions
      </v-card-title>
      <v-row
        justify="space-between"
        class="pb-2"
        no-gutters
      >
        <v-col
          cols="5"
        >
          <v-card-text>
            Pick up where you left off or review a previous submission.
          </v-card-text>
        </v-col>
        <v-col
          cols="3"
        >
          <v-select
            v-model="isTestFilter"
            :items="testFilterValues"
            item-title="text"
            item-value="val"
            label="Test Submissions"
            variant="outlined"
            hide-details
          />
        </v-col>
      </v-row>
      <v-card variant="outlined">
        <v-data-table-server
          v-model:items-per-page="submission.data.limit"
          :headers="headers"
          :items="submission.data.results.results"
          :items-length="submission.data.results.count"
          :loading="submission.loading.value"
          :footer-props="{ itemsPerPageOptions: [10, 20, 50] }"
          @update:options="updateTableOptions"
>>>>>>> a3fbbed0
        >
          <v-col
            cols="5"
          >
            <v-card-text>
              Pick up where you left off or review a previous submission.
            </v-card-text>
          </v-col>
          <v-col
            cols="3"
          >
            <v-select
              v-model="isTestFilter"
              :items="testFilterValues"
              item-text="text"
              item-value="val"
              label="Test Submissions"
              hide-details
            />
<<<<<<< HEAD
          </v-col>
        </v-row>
        <v-card outlined>
          <v-data-table
            :headers="headers"
            :items="submission.data.results.results"
            :server-items-length="submission.data.results.count"
            :options.sync="options"
            :loading="submission.loading.value"
            :items-per-page.sync="submission.data.limit"
            :footer-props="{ itemsPerPageOptions: [10, 20, 50] }"
          >
            <template #[`item.study_name`]="{ item }">
              {{ item.study_name }}
              <v-chip
                v-if="item.is_test_submission"
                color="orange"
                text-color="white"
                small
              >
                TEST
              </v-chip>
            </template>
            <template #[`item.author.name`]="{ item }">
              <orcid-id
                :orcid-id="item.author.orcid"
                :name="item.author.name"
                :width="14"
                :authenticated="true"
              />
            </template>
            <template #[`item.templates`]="{ item }">
              {{ item.templates.map((template) => HARMONIZER_TEMPLATES[template].displayName).join(' + ') }}
            </template>
            <template #[`item.date_last_modified`]="{ item }">
              {{ new Date(item.date_last_modified + 'Z').toLocaleString() }}
            </template>
            <template #[`header.status`]="{ header }">
              <v-tooltip
                v-if="currentUser.is_admin"
                bottom
              >
                <template #activator="{ on, attrs }">
                  <v-icon
                    class="ml-1"
                    color="grey"
                    v-bind="attrs"
                    v-on="on"
=======
          </template>
          <template #[`item.templates`]="{ item }">
            {{ item.templates.map((template) => HARMONIZER_TEMPLATES[template]?.displayName).join(' + ') }}
          </template>
          <template #[`item.date_last_modified`]="{ item }">
            {{ new Date(item.date_last_modified + 'Z').toLocaleString() }}
          </template>
          <template #[`header.status`]="{ column, getSortIcon, toggleSort }">
            <div class="d-flex align-center ga-1">
              <v-tooltip
                v-if="currentUser?.is_admin"
                location="bottom"
              >
                <template #activator="{ props }">
                  <v-icon
                    class="ml-1"
                    color="grey"
                    v-bind="props"
                  >
                    mdi-information-outline
                  </v-icon>
                </template>
                <span>Greyed out options are user-triggered statuses and cannot be changed or selected</span>
              </v-tooltip>
              <span>
                {{ column.title }}
              </span>
              <v-icon
                class="v-data-table-header__sort-icon"
                :icon="getSortIcon(column)"
                @click="toggleSort(column)"
              />
            </div>
          </template>
          <template #[`item.status`]="{ item }">
            <div class="d-flex align-center">
              <v-select
                v-if="currentUser?.is_admin"
                :model-value="item.status"
                :items="availableStatuses"
                :loading="statusUpdatingSubmissionId === item.id"
                density="compact"
                variant="underlined"
                hide-details
                :disabled="item.status === SubmissionStatusEnum.InProgress.text"
                @update:model-value="(newStatus: string) => handleStatusChange(item, newStatus)"
              />
              <v-chip
                v-else
                :color="getStatus(item as MetadataSubmissionRecord).color"
              >
                {{ getStatus(item as MetadataSubmissionRecord).text }}
              </v-chip>
            </div>
          </template>
          <template #[`item.action`]="{ item }">
            <div class="d-flex align-center">
              <v-spacer />
              <v-btn
                size="small"
                color="primary"
                @click="() => resume(item as MetadataSubmissionRecord)"
              >
                <span v-if="editablebyStatus(item.status)">
                  Resume
                  <v-icon class="pl-1">mdi-arrow-right-circle</v-icon>
                </span>
                <span v-else>
                  <v-icon class="pl-1">mdi-eye</v-icon>
                  View
                </span>
              </v-btn>
              <v-menu
                offset-x
              >
                <template #activator="{ props }">
                  <v-btn
                    variant="text"
                    icon
                    class="ml-1"
                    v-bind="props"
>>>>>>> a3fbbed0
                  >
                    mdi-information-outline
                  </v-icon>
                </template>
<<<<<<< HEAD
                <span>Greyed out options are user-triggered statuses and cannot be changed or selected</span>
              </v-tooltip>
              {{ header.text }}
            </template>
            <template #[`item.status`]="{ item }">
              <div class="d-flex align-center">
                <v-select
                  v-if="currentUser.is_admin && item.status === SubmissionStatusEnum.InProgress.text"
                  :value="item.status"
                  :items="availableStatuses"
                  item-disabled="disabled"
                  dense
                  hide-details
                  disabled
                >
                  <template #selection="{ item: statusItem }">
                    {{ statusItem.text }}
                  </template>
                </v-select>
                <v-select
                  v-else-if="currentUser.is_admin"
                  :value="item.status"
                  :items="availableStatuses"
                  item-disabled="disabled"
                  dense
                  hide-details
                  @change="(newStatus) => handleStatusChange(item, newStatus)"
                >
                  <template #selection="{ item: statusItem }">
                    {{ statusItem.text }}
                  </template>
                </v-select>
                <v-chip
                  v-else
                  :color="getStatus(item).color"
                >
                  {{ getStatus(item).text }}
                </v-chip>
              </div>
            </template>
            <template #[`item.action`]="{ item }">
              <div class="d-flex align-center">
                <v-spacer />
                <v-btn
                  small
                  color="primary"
                  @click="() => resume(item)"
                >
                  <span v-if="editablebyStatus(item.status)">
                    <v-icon class="pl-1">mdi-arrow-right-circle</v-icon>
                    Resume
                  </span>
                  <span v-else>
                    <v-icon class="pl-1">mdi-eye</v-icon>
                    View
                  </span>
                </v-btn>
                <v-menu
                  offset-x
                >
                  <template #activator="{ on }">
                    <v-btn
                      text
                      icon
                      class="ml-1"
                      v-on="on"
                    >
                      <v-icon>
                        mdi-dots-vertical
                      </v-icon>
                    </v-btn>
                  </template>
                  <v-list>
                    <v-list-item
                      @click="() => handleOpenDeleteDialog(item)"
                    >
                      <v-list-item-title>Delete</v-list-item-title>
                    </v-list-item>
                    <v-list-item
                      v-if="currentUser.is_admin"
                      @click="() => openReviewerDialog(item)"
                    >
                      <v-list-item-title>Assign Reviewer</v-list-item-title>
                    </v-list-item>
                  </v-list>
                </v-menu>
              </div>
            </template>
          </v-data-table>
        </v-card>
=======
                <v-list>
                  <v-list-item
                    @click="() => handleOpenDeleteDialog(item)"
                  >
                    <v-list-item-title>Delete</v-list-item-title>
                  </v-list-item>
                  <v-list-item
                    v-if="currentUser?.is_admin"
                    @click="() => openReviewerDialog(item)"
                  >
                    <v-list-item-title>Assign Reviewer</v-list-item-title>
                  </v-list-item>
                </v-list>
              </v-menu>
            </div>
          </template>
        </v-data-table-server>
>>>>>>> a3fbbed0
      </v-card>
    </v-container>
    <v-dialog
      v-model="isDeleteDialogOpen"
      :width="550"
    >
      <v-card>
        <v-spacer />
        <v-card-title class="text-h5">
          Delete Submission
        </v-card-title>
        <v-card-text class="text-h5">
          <p v-if="deleteDialogSubmission && deleteDialogSubmission.study_name != ''">
            This will delete "{{ deleteDialogSubmission.study_name }}" and all associated data.
          </p>
          <p v-else>
            This will delete this submission and all associated data.
          </p>
          <p>This cannot be undone.</p>
        </v-card-text>
        <v-card-actions>
          <v-spacer />
          <v-btn
            class="ma-3"
            @click="isDeleteDialogOpen = false"
          >
            Cancel
          </v-btn>
          <v-btn
            color="red"
            class="ml-3 white--text"
            @click="handleDelete(deleteDialogSubmission)"
          >
            Delete
          </v-btn>
        </v-card-actions>
      </v-card>
    </v-dialog>
    <v-dialog
      v-model="isReviewerAssignmentDialogOpen"
      max-width="600px"
    >
      <v-card>
        <v-card-title class="text-h5">
          Assign Reviewer
        </v-card-title>
        <v-card-text
          class="pb-0"
        >
          <v-row
            no-gutters
          >
            <legend>
              Please enter the reviewer's ORCiD below. This will give the reviewer the ability to view, approve and run scripts on this submission.
            </legend>
            <v-col cols="4">
              <v-text-field
                v-model="reviewerOrcid"
                class="mt-4"
                label="ORCiD"
                variant="outlined"
                dense
              />
            </v-col>
          </v-row>
        </v-card-text>
        <v-card-actions
          class="pt-0"
        >
          <v-btn
            class="ma-3"
            @click="isReviewerAssignmentDialogOpen = false"
          >
            Cancel
          </v-btn>
          <v-spacer />

          <v-btn
            color="primary"
            class="mt-2"
            :loading="assignReviewerRequest.loading.value"
            @click="() => addReviewer()"
          >
            Assign Reviewer
          </v-btn>
        </v-card-actions>
      </v-card>
    </v-dialog>
  </div>
</template><|MERGE_RESOLUTION|>--- conflicted
+++ resolved
@@ -244,7 +244,6 @@
       </template>
       <ContactCard />
     </v-menu>
-<<<<<<< HEAD
     <v-container>
       <v-card flat>
         <v-card-text class="pt-0 px-0">
@@ -273,18 +272,18 @@
           <v-btn
             color="primary"
             class="ml-3"
-            outlined
+            variant="outlined"
             @click="createNewSubmission(true)"
           >
             <v-icon>mdi-plus</v-icon>
             Create Test Submission
           </v-btn>
           <v-tooltip right>
-            <template #activator="{ on }">
+            <template #activator="{ props }">
               <v-icon
                 class="pl-2"
                 color="primary"
-                v-on="on"
+                v-bind="props"
               >
                 mdi-information
               </v-icon>
@@ -299,92 +298,6 @@
           justify="space-between"
           class="pb-2"
           no-gutters
-=======
-    <v-card flat>
-      <v-card-text class="pt-0 px-0">
-        <v-container>
-          <v-row>
-            <v-col class="pb-0">
-              <TitleBanner />
-              <IconBar />
-            </v-col>
-          </v-row>
-          <v-row v-if="submission.data.results.count === 0">
-            <v-col>
-              <IntroBlurb />
-            </v-col>
-          </v-row>
-        </v-container>
-      </v-card-text>
-      <v-card-text>
-        <v-btn
-          color="primary"
-          @click="createNewSubmission(false)"
-        >
-          <v-icon>mdi-plus</v-icon>
-          Create Submission
-        </v-btn>
-        <v-btn
-          color="primary"
-          class="ml-3"
-          variant="outlined"
-          @click="createNewSubmission(true)"
-        >
-          <v-icon>mdi-plus</v-icon>
-          Create Test Submission
-        </v-btn>
-        <v-tooltip right>
-          <template #activator="{ props }">
-            <v-icon
-              class="pl-2"
-              color="primary"
-              v-bind="props"
-            >
-              mdi-information
-            </v-icon>
-          </template>
-          <span>Test submissions should be used when at a workshop or doing a test, example, or training. These cannot be submitted.</span>
-        </v-tooltip>
-      </v-card-text>
-      <v-card-title class="text-h4">
-        Past submissions
-      </v-card-title>
-      <v-row
-        justify="space-between"
-        class="pb-2"
-        no-gutters
-      >
-        <v-col
-          cols="5"
-        >
-          <v-card-text>
-            Pick up where you left off or review a previous submission.
-          </v-card-text>
-        </v-col>
-        <v-col
-          cols="3"
-        >
-          <v-select
-            v-model="isTestFilter"
-            :items="testFilterValues"
-            item-title="text"
-            item-value="val"
-            label="Test Submissions"
-            variant="outlined"
-            hide-details
-          />
-        </v-col>
-      </v-row>
-      <v-card variant="outlined">
-        <v-data-table-server
-          v-model:items-per-page="submission.data.limit"
-          :headers="headers"
-          :items="submission.data.results.results"
-          :items-length="submission.data.results.count"
-          :loading="submission.loading.value"
-          :footer-props="{ itemsPerPageOptions: [10, 20, 50] }"
-          @update:options="updateTableOptions"
->>>>>>> a3fbbed0
         >
           <v-col
             cols="5"
@@ -399,23 +312,23 @@
             <v-select
               v-model="isTestFilter"
               :items="testFilterValues"
-              item-text="text"
+              item-title="text"
               item-value="val"
               label="Test Submissions"
+              variant="outlined"
               hide-details
             />
-<<<<<<< HEAD
           </v-col>
         </v-row>
-        <v-card outlined>
-          <v-data-table
+        <v-card variant="outlined">
+          <v-data-table-server
+            v-model:items-per-page="submission.data.limit"
             :headers="headers"
             :items="submission.data.results.results"
-            :server-items-length="submission.data.results.count"
-            :options.sync="options"
+            :items-length="submission.data.results.count"
             :loading="submission.loading.value"
-            :items-per-page.sync="submission.data.limit"
             :footer-props="{ itemsPerPageOptions: [10, 20, 50] }"
+            @update:options="updateTableOptions"
           >
             <template #[`item.study_name`]="{ item }">
               {{ item.study_name }}
@@ -437,147 +350,56 @@
               />
             </template>
             <template #[`item.templates`]="{ item }">
-              {{ item.templates.map((template) => HARMONIZER_TEMPLATES[template].displayName).join(' + ') }}
+              {{ item.templates.map((template) => HARMONIZER_TEMPLATES[template]?.displayName).join(' + ') }}
             </template>
             <template #[`item.date_last_modified`]="{ item }">
               {{ new Date(item.date_last_modified + 'Z').toLocaleString() }}
             </template>
-            <template #[`header.status`]="{ header }">
-              <v-tooltip
-                v-if="currentUser.is_admin"
-                bottom
-              >
-                <template #activator="{ on, attrs }">
-                  <v-icon
-                    class="ml-1"
-                    color="grey"
-                    v-bind="attrs"
-                    v-on="on"
-=======
-          </template>
-          <template #[`item.templates`]="{ item }">
-            {{ item.templates.map((template) => HARMONIZER_TEMPLATES[template]?.displayName).join(' + ') }}
-          </template>
-          <template #[`item.date_last_modified`]="{ item }">
-            {{ new Date(item.date_last_modified + 'Z').toLocaleString() }}
-          </template>
-          <template #[`header.status`]="{ column, getSortIcon, toggleSort }">
-            <div class="d-flex align-center ga-1">
-              <v-tooltip
-                v-if="currentUser?.is_admin"
-                location="bottom"
-              >
-                <template #activator="{ props }">
-                  <v-icon
-                    class="ml-1"
-                    color="grey"
-                    v-bind="props"
-                  >
-                    mdi-information-outline
-                  </v-icon>
-                </template>
-                <span>Greyed out options are user-triggered statuses and cannot be changed or selected</span>
-              </v-tooltip>
-              <span>
-                {{ column.title }}
-              </span>
-              <v-icon
-                class="v-data-table-header__sort-icon"
-                :icon="getSortIcon(column)"
-                @click="toggleSort(column)"
-              />
-            </div>
-          </template>
-          <template #[`item.status`]="{ item }">
-            <div class="d-flex align-center">
-              <v-select
-                v-if="currentUser?.is_admin"
-                :model-value="item.status"
-                :items="availableStatuses"
-                :loading="statusUpdatingSubmissionId === item.id"
-                density="compact"
-                variant="underlined"
-                hide-details
-                :disabled="item.status === SubmissionStatusEnum.InProgress.text"
-                @update:model-value="(newStatus: string) => handleStatusChange(item, newStatus)"
-              />
-              <v-chip
-                v-else
-                :color="getStatus(item as MetadataSubmissionRecord).color"
-              >
-                {{ getStatus(item as MetadataSubmissionRecord).text }}
-              </v-chip>
-            </div>
-          </template>
-          <template #[`item.action`]="{ item }">
-            <div class="d-flex align-center">
-              <v-spacer />
-              <v-btn
-                size="small"
-                color="primary"
-                @click="() => resume(item as MetadataSubmissionRecord)"
-              >
-                <span v-if="editablebyStatus(item.status)">
-                  Resume
-                  <v-icon class="pl-1">mdi-arrow-right-circle</v-icon>
+            <template #[`header.status`]="{ column, getSortIcon, toggleSort }">
+              <div class="d-flex align-center ga-1">
+                <v-tooltip
+                  v-if="currentUser?.is_admin"
+                  location="bottom"
+                >
+                  <template #activator="{ props }">
+                    <v-icon
+                      class="ml-1"
+                      color="grey"
+                      v-bind="props"
+                    >
+                      mdi-information-outline
+                    </v-icon>
+                  </template>
+                  <span>Greyed out options are user-triggered statuses and cannot be changed or selected</span>
+                </v-tooltip>
+                <span>
+                  {{ column.title }}
                 </span>
-                <span v-else>
-                  <v-icon class="pl-1">mdi-eye</v-icon>
-                  View
-                </span>
-              </v-btn>
-              <v-menu
-                offset-x
-              >
-                <template #activator="{ props }">
-                  <v-btn
-                    variant="text"
-                    icon
-                    class="ml-1"
-                    v-bind="props"
->>>>>>> a3fbbed0
-                  >
-                    mdi-information-outline
-                  </v-icon>
-                </template>
-<<<<<<< HEAD
-                <span>Greyed out options are user-triggered statuses and cannot be changed or selected</span>
-              </v-tooltip>
-              {{ header.text }}
+                <v-icon
+                  class="v-data-table-header__sort-icon"
+                  :icon="getSortIcon(column)"
+                  @click="toggleSort(column)"
+                />
+              </div>
             </template>
             <template #[`item.status`]="{ item }">
               <div class="d-flex align-center">
                 <v-select
-                  v-if="currentUser.is_admin && item.status === SubmissionStatusEnum.InProgress.text"
-                  :value="item.status"
+                  v-if="currentUser?.is_admin"
+                  :model-value="item.status"
                   :items="availableStatuses"
-                  item-disabled="disabled"
-                  dense
+                  :loading="statusUpdatingSubmissionId === item.id"
+                  density="compact"
+                  variant="underlined"
                   hide-details
-                  disabled
-                >
-                  <template #selection="{ item: statusItem }">
-                    {{ statusItem.text }}
-                  </template>
-                </v-select>
-                <v-select
-                  v-else-if="currentUser.is_admin"
-                  :value="item.status"
-                  :items="availableStatuses"
-                  item-disabled="disabled"
-                  dense
-                  hide-details
-                  @change="(newStatus) => handleStatusChange(item, newStatus)"
-                >
-                  <template #selection="{ item: statusItem }">
-                    {{ statusItem.text }}
-                  </template>
-                </v-select>
+                  :disabled="item.status === SubmissionStatusEnum.InProgress.text"
+                  @update:model-value="(newStatus: string) => handleStatusChange(item, newStatus)"
+                />
                 <v-chip
                   v-else
-                  :color="getStatus(item).color"
+                  :color="getStatus(item as MetadataSubmissionRecord).color"
                 >
-                  {{ getStatus(item).text }}
+                  {{ getStatus(item as MetadataSubmissionRecord).text }}
                 </v-chip>
               </div>
             </template>
@@ -585,13 +407,13 @@
               <div class="d-flex align-center">
                 <v-spacer />
                 <v-btn
-                  small
+                  size="small"
                   color="primary"
-                  @click="() => resume(item)"
+                  @click="() => resume(item as MetadataSubmissionRecord)"
                 >
                   <span v-if="editablebyStatus(item.status)">
+                    Resume
                     <v-icon class="pl-1">mdi-arrow-right-circle</v-icon>
-                    Resume
                   </span>
                   <span v-else>
                     <v-icon class="pl-1">mdi-eye</v-icon>
@@ -601,12 +423,12 @@
                 <v-menu
                   offset-x
                 >
-                  <template #activator="{ on }">
+                  <template #activator="{ props }">
                     <v-btn
-                      text
+                      variant="text"
                       icon
                       class="ml-1"
-                      v-on="on"
+                      v-bind="props"
                     >
                       <v-icon>
                         mdi-dots-vertical
@@ -620,7 +442,7 @@
                       <v-list-item-title>Delete</v-list-item-title>
                     </v-list-item>
                     <v-list-item
-                      v-if="currentUser.is_admin"
+                      v-if="currentUser?.is_admin"
                       @click="() => openReviewerDialog(item)"
                     >
                       <v-list-item-title>Assign Reviewer</v-list-item-title>
@@ -629,27 +451,8 @@
                 </v-menu>
               </div>
             </template>
-          </v-data-table>
+          </v-data-table-server>
         </v-card>
-=======
-                <v-list>
-                  <v-list-item
-                    @click="() => handleOpenDeleteDialog(item)"
-                  >
-                    <v-list-item-title>Delete</v-list-item-title>
-                  </v-list-item>
-                  <v-list-item
-                    v-if="currentUser?.is_admin"
-                    @click="() => openReviewerDialog(item)"
-                  >
-                    <v-list-item-title>Assign Reviewer</v-list-item-title>
-                  </v-list-item>
-                </v-list>
-              </v-menu>
-            </div>
-          </template>
-        </v-data-table-server>
->>>>>>> a3fbbed0
       </v-card>
     </v-container>
     <v-dialog
