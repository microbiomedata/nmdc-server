--- conflicted
+++ resolved
@@ -7,12 +7,8 @@
   onMounted,
   ref,
   Ref,
-<<<<<<< HEAD
   watch,
 } from '@vue/composition-api';
-=======
-} from 'vue';
->>>>>>> fc99d078
 import Definitions from '@/definitions';
 import doiProviderValues from '@/schema';
 import {
@@ -33,14 +29,11 @@
 import { stateRefs } from '@/store';
 import SubmissionDocsLink from './SubmissionDocsLink.vue';
 import SubmissionPermissionBanner from './SubmissionPermissionBanner.vue';
-<<<<<<< HEAD
 import { api } from '@/data/api';
 import { User } from '@/types';
-=======
 import ImageUpload from './ImageUpload.vue';
 import StatusAlert from './StatusAlert.vue';
 import { ValidationResult } from 'vuetify/lib/composables/validation.mjs';
->>>>>>> fc99d078
 
 export default defineComponent({
   components: {
@@ -194,21 +187,18 @@
       currentUserOrcid,
       permissionHelpText,
       checkDoiFormat,
-<<<<<<< HEAD
       // editEmail,
       // updateEmail,
       // isEmailValid,
       submitterEmail,
       user,
       updateUser,
-=======
       primaryStudyImageUrl,
       piImageUrl,
       canEditSubmissionByStatus,
       SubmissionStatusTitleMapping,
       status,
       StatusAlert,
->>>>>>> fc99d078
     };
   },
 });
@@ -234,7 +224,6 @@
       style="max-width: 1000px;"
       :disabled="!canEditSubmissionMetadata()"
     >
-<<<<<<< HEAD
       <v-text-field
         v-model="studyForm.studyName"
         :rules="requiredRules('Name is required',[
@@ -262,7 +251,6 @@
         class="my-2"
       />
       <div class="d-flex">
-=======
       <div class="stack-md">
         <v-text-field
           v-model="studyForm.studyName"
@@ -322,7 +310,6 @@
         Principal Investigator
       </div>
       <div class="stack-md">
->>>>>>> fc99d078
         <v-text-field
           v-model="studyForm.piName"
           label="Name"
