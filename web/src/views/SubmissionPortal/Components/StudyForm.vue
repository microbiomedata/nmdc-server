<script lang="ts">
// @ts-ignore
import NmdcSchema from 'nmdc-schema/nmdc_schema/nmdc_materialized_patterns.yaml';
import {
  computed,
  defineComponent,
  onMounted,
  ref,
  Ref,
  nextTick,
} from 'vue';
import Definitions from '@/definitions';
import doiProviderValues from '@/schema';
import {
  studyForm,
  validForms,
  permissionTitleToDbValueMap,
  isOwner,
  canEditSubmissionMetadata,
  checkDoiFormat,
  primaryStudyImageUrl,
  piImageUrl,
  canEditSubmissionByStatus,
  SubmissionStatusTitleMapping,
  status,
} from '../store';
import { PermissionTitle } from '@/views/SubmissionPortal/types';
import { stateRefs } from '@/store';
import SubmissionDocsLink from './SubmissionDocsLink.vue';
import SubmissionPermissionBanner from './SubmissionPermissionBanner.vue';
import ImageUpload from './ImageUpload.vue';
import StatusAlert from './StatusAlert.vue';
import { ValidationResult } from 'vuetify/lib/composables/validation.mjs';

export default defineComponent({
  components: {
    ImageUpload,
    SubmissionDocsLink,
    SubmissionPermissionBanner,
    StatusAlert,
  },
  setup() {
    const formRef = ref();

    const currentUserOrcid = computed(() => stateRefs.user.value?.orcid);

    const permissionHelpText = ref([
      {
        title: 'Viewer',
        description: 'Viewers can see all components of a submission, but cannot edit.',
      },
      {
        title: 'Metadata Contributor',
        description: 'Metadata contributors can view all components of a submission and can only edit the sample metadata information on the last step of the submission process.',
      },
      {
        title: 'Editor',
        description: 'Editors of a submission have full permission to edit every aspect of the submission with the exception of permission levels.',
      },
      {
        title: 'Owner',
        description: 'This level of permission is automatically assigned to the submission author and Principal Investigator. These users can edit every aspect of the submission.',
      },
    ]);

    function addContributor() {
      studyForm.contributors.push({
        name: '',
        orcid: '',
        roles: [],
        permissionLevel: null,
      });
    }

    function addFundingSource() {
      if (studyForm.fundingSources === null || studyForm.fundingSources.length === 0) {
        studyForm.fundingSources = [''];
      } else {
        studyForm.fundingSources.push('');
      }
    }

    function addDataDoi() {
      if (!Array.isArray(studyForm.dataDois)) {
        studyForm.dataDois = [];
      }
      studyForm.dataDois.push({
        value: '',
        provider: '',
      });
    }

    let errors: Array<string> = [];
    function storeErrors() {
      if (!formRef.value) return;
      if (!formRef.value?.errors) errors = [];

      errors = formRef.value.errors.reduce((all: string[], err: {errorMessages: string[]}) => {
        return all.concat(err.errorMessages)}, [] as string[]);
      validForms.studyFormValid = errors;
    }

    const revalidate = () => {
      nextTick(() => formRef.value!.validate());
      storeErrors();
    };

    function requiredRules(msg: string, otherRules: ((_v: string) => ValidationResult)[] = []) {
      return [
        (v: string) => !!v || msg,
        ...otherRules,
      ];
    }

    const orcidRequiredRule = (idx: number) => (v: string) => {
      if (idx > studyForm.contributors.length) return true;
      const contributor = studyForm.contributors[idx];
      // show error when: permission level exists, but orcid does not
      return (contributor?.permissionLevel && !!v) || !contributor?.permissionLevel || 'ORCID iD is required if a permission level is specified';
    };

    const uniqueOrcidRule = (idx: number) => (v: string) => {
      if (idx > studyForm.contributors.length || !v) return true;
      const existingOrcids = new Set(studyForm.contributors.filter((contributor, contributorListIndex) => idx !== contributorListIndex).map((contributor) => contributor.orcid));
      return !existingOrcids.has(v) || 'ORCID iDs must be unique';
    };

    const permissionLevelChoices: Ref<{ title: string, value: string }[]> = ref([]);
    Object.keys(permissionTitleToDbValueMap).forEach((title) => {
      permissionLevelChoices.value.push({
        title,
        value: permissionTitleToDbValueMap[title as PermissionTitle],
      });
    });

    onMounted(async () => {
      formRef.value.validate();
    });

    return {
      formRef,
      studyForm,
      validForms,
      NmdcSchema,
      Definitions,
      addContributor,
      addFundingSource,
      addDataDoi,
      doiProviderValues,
      requiredRules,
      permissionLevelChoices,
      isOwner,
      canEditSubmissionMetadata,
      orcidRequiredRule,
      uniqueOrcidRule,
      currentUserOrcid,
      permissionHelpText,
      checkDoiFormat,
      primaryStudyImageUrl,
      piImageUrl,
      canEditSubmissionByStatus,
      SubmissionStatusTitleMapping,
      status,
      StatusAlert,
      revalidate,
    };
  },
});
</script>

<template>
  <div>
    <h1 class="text-h2">
      Study Information
      <submission-docs-link anchor="study" />
    </h1>
    <div class="text-h5">
      {{ NmdcSchema.classes.Study.description }}
    </div>
    <submission-permission-banner
      v-if="canEditSubmissionByStatus() && !canEditSubmissionMetadata()"
    />
    <StatusAlert v-if="!canEditSubmissionByStatus()" />
    <v-form
      ref="formRef"
      class="my-6"
      style="max-width: 1000px;"
      :disabled="!canEditSubmissionMetadata()"
    >
<<<<<<< HEAD
      <v-text-field
        v-model="studyForm.studyName"
        :rules="requiredRules('Name is required',[
          v => v.length > 6 || 'Study name too short',
        ])"
        validate-on-blur
        label="Study Name *"
        :hint="Definitions.studyName"
        persistent-hint
        variant="outlined"
        dense
        class="my-2"
        @change="revalidate()"
      />
      <v-textarea
        v-model="studyForm.description"
        label="Study Description"
        :hint="Definitions.studyDescription"
        persistent-hint
        variant="outlined"
        dense
        class="my-2"
      >
        <template #message="{ message }">
          <span v-html="message" />
        </template>
      </v-textarea>
      <v-combobox
        v-model="studyForm.linkOutWebpage"
        label="Webpage Links"
        :hint="Definitions.linkOutWebpage"
        persistent-hint
        variant="outlined"
        dense
        multiple
        small-chips
        clearable
        class="my-2"
      />
      <v-text-field
        v-model="studyForm.notes"
        label="Optional Notes"
        :hint="Definitions.studyOptionalNotes"
        persistent-hint
        variant="outlined"
        dense
        class="my-2"
      />
      <ImageUpload
        input-label="Study Image"
        :input-hint="Definitions.studyImage"
        input-icon="mdi-image"
        :image-url="primaryStudyImageUrl"
        image-type="primary_study_image"
        @on-upload-success="(updated) => {
          primaryStudyImageUrl = updated.primary_study_image_url;
        }"
        @on-delete-success="() => {
          primaryStudyImageUrl = null
        }"
      />
=======
      <div class="stack-md">
        <v-text-field
          v-model="studyForm.studyName"
          :rules="requiredRules('Name is required',[
            v => v.length > 6 || 'Study name too short',
          ])"
          validate-on-blur
          label="Study Name *"
          :hint="Definitions.studyName"
          persistent-hint
          variant="outlined"
        />
        <v-textarea
          v-model="studyForm.description"
          label="Study Description"
          :hint="Definitions.studyDescription"
          persistent-hint
          variant="outlined"
        >
          <template #message="{ message }">
            <span v-html="message" />
          </template>
        </v-textarea>
        <v-combobox
          v-model="studyForm.linkOutWebpage"
          label="Webpage Links"
          :hint="Definitions.linkOutWebpage"
          persistent-hint
          variant="outlined"
          multiple
          small-chips
          clearable
        />
        <v-text-field
          v-model="studyForm.notes"
          label="Optional Notes"
          :hint="Definitions.studyOptionalNotes"
          persistent-hint
          variant="outlined"
        />
        <ImageUpload
          input-label="Study Image"
          :input-hint="Definitions.studyImage"
          input-icon="mdi-image"
          :image-url="primaryStudyImageUrl"
          image-type="primary_study_image"
          @on-upload-success="(updated) => {
            primaryStudyImageUrl = updated.primary_study_image_url;
          }"
          @on-delete-success="() => {
            primaryStudyImageUrl = null
          }"
        />
      </div>
>>>>>>> cf7c2dc8

      <div class="text-h4 mt-8">
        Principal Investigator
      </div>
<<<<<<< HEAD
      <v-text-field
        v-model="studyForm.piName"
        label="Name"
        :hint="Definitions.piName"
        persistent-hint
        variant="outlined"
        dense
        class="my-2"
      />
      <v-text-field
        v-model="studyForm.piEmail"
        label="Email *"
        :rules="requiredRules('E-mail is required',[
          v => /.+@.+\..+/.test(v) || 'E-mail must be valid',
        ])"
        :hint="Definitions.piEmail"
        persistent-hint
        type="email"
        required
        variant="outlined"
        dense
        class="my-2"
        @change="revalidate()"
      />
      <v-text-field
        v-model="studyForm.piOrcid"
        label="ORCID iD"
        :disabled="!isOwner() || currentUserOrcid === studyForm.piOrcid || undefined"
        variant="outlined"
        :hint="Definitions.piOrcid"
        persistent-hint
        dense
        class="my-2"
      >
        <template #message="{ message }">
          <span v-html="message" />
        </template>
      </v-text-field>
      <ImageUpload
        is-avatar
        input-label="Image"
        :input-hint="Definitions.piHeadshotImage"
        input-icon="mdi-account-box"
        :image-url="piImageUrl"
        image-type="pi_image"
        @on-upload-success="(updated) => {
          piImageUrl = updated.pi_image_url;
        }"
        @on-delete-success="() => {
          piImageUrl = null
        }"
      />
=======
      <div class="stack-md">
        <v-text-field
          v-model="studyForm.piName"
          label="Name"
          :hint="Definitions.piName"
          persistent-hint
          variant="outlined"
        />
        <v-text-field
          v-model="studyForm.piEmail"
          label="Email *"
          :rules="requiredRules('E-mail is required',[
            v => /.+@.+\..+/.test(v) || 'E-mail must be valid',
          ])"
          :hint="Definitions.piEmail"
          persistent-hint
          type="email"
          required
          variant="outlined"
        />
        <v-text-field
          v-model="studyForm.piOrcid"
          label="ORCID iD"
          :disabled="!isOwner() || currentUserOrcid === studyForm.piOrcid || undefined"
          variant="outlined"
          :hint="Definitions.piOrcid"
          persistent-hint
        >
          <template #message="{ message }">
            <span v-html="message" />
          </template>
        </v-text-field>
        <ImageUpload
          is-avatar
          input-label="Image"
          :input-hint="Definitions.piHeadshotImage"
          input-icon="mdi-account-box"
          :image-url="piImageUrl"
          image-type="pi_image"
          @on-upload-success="(updated) => {
            piImageUrl = updated.pi_image_url;
          }"
          @on-delete-success="() => {
            piImageUrl = null
          }"
        />
      </div>
>>>>>>> cf7c2dc8

      <div class="text-h4 mt-8">
        Funding Sources
      </div>
      <div class="text-body-1 mb-2">
        Sources of funding for this study.
      </div>
      <div
        v-for="_, i in studyForm.fundingSources"
        :key="`fundingSource${i}`"
        class="d-flex"
      >
        <v-card class="d-flex flex-column flex-fill pa-4 mb-4">
          <div class="d-flex">
            <v-text-field
              v-if="studyForm.fundingSources !== null"
              v-model="studyForm.fundingSources[i]"
              label="Funding Source *"
              :hint="Definitions.fundingSources"
              persistent-hint
              variant="outlined"
<<<<<<< HEAD
              dense
              class="mb-2 mr-3"
              :error-messages="studyForm.fundingSources[i] ? undefined : ['Funding source cannot be empty.']"
              @change="revalidate()"
=======
              class="mr-3"
              :error-messages="studyForm.fundingSources[i] ? undefined : ['Field cannot be empty.']"
>>>>>>> cf7c2dc8
            >
              <template #message="{ message }">
                <span v-html="message" />
              </template>
            </v-text-field>
          </div>
        </v-card>
        <v-btn
          v-if="studyForm.fundingSources !== null"
          icon
          variant="plain"
          :disabled="!isOwner()"
          @click="studyForm.fundingSources.splice(i, 1)"
        >
          <v-icon>mdi-minus-circle</v-icon>
        </v-btn>
      </div>
      <v-btn-grey
        class="mb-4"
        :disabled="!canEditSubmissionMetadata()"
        @click="addFundingSource"
      >
        <v-icon class="pr-1">
          mdi-plus-circle
        </v-icon>
        Add Funding Source
      </v-btn-grey>

      <div class="text-h4 mt-8">
        Contributors
      </div>
      <div class="text-body-1 mb-2">
        {{ Definitions.studyContributors }}
      </div>
      <div
        v-for="contributor, i in studyForm.contributors"
        :key="`contributor${i}`"
        class="d-flex"
      >
        <v-card class="d-flex flex-column flex-fill pa-4 mb-4">
          <div class="d-flex">
            <v-text-field
              v-model="contributor.name"
              label="Full name *"
              :hint="Definitions.contributorFullName"
              variant="outlined"
              persistent-hint
<<<<<<< HEAD
              :error-messages="contributor.name ? undefined : ['Contributor Name cannot be empty.']"
              class="mb-2 mr-3"
              @change="revalidate()"
=======
              :error-messages="contributor.name ? undefined : ['Field cannot be empty.']"
              class="mr-3"
>>>>>>> cf7c2dc8
            />
            <v-text-field
              v-model="contributor.orcid"
              :rules="[orcidRequiredRule(i), uniqueOrcidRule(i)]"
              :hint="Definitions.contributorOrcid"
              :disabled="currentUserOrcid === contributor.orcid || undefined"
              label="ORCID"
              variant="outlined"
              persistent-hint
              :style="{ maxWidth: '400px'}"
            >
              <template #message="{ message }">
                <span v-html="message" />
              </template>
            </v-text-field>
          </div>
          <div class="d-flex">
            <v-select
              v-model="contributor.roles"
              :items="Object.keys(NmdcSchema.enums.CreditEnum.permissible_values)"
              label="CRediT Roles *"
              :hint="Definitions.contributorRoles"
              deletable-chips
              multiple
              variant="outlined"
              chips
              small-chips
              persistent-hint
              :error-messages="!contributor.roles || contributor.roles.length === 0 ? ['At least one role is required'] : undefined"
<<<<<<< HEAD
              class="mb-2 mr-3"
              @change="revalidate()"
=======
              class="mr-3"
>>>>>>> cf7c2dc8
            >
              <template #message="{ message }">
                <span v-html="message" />
              </template>
            </v-select>
            <v-select
              v-if="isOwner()"
              v-model="contributor.permissionLevel"
              :items="permissionLevelChoices"
              clearable
              item-text="title"
              item-value="value"
              :style="{ maxWidth: '400px'}"
              label="Permission Level"
              hint="Level of permissions the contributor has for this submission"
              variant="outlined"
              persistent-hint
              @change="revalidate()"
            >
              <template #prepend-inner>
                <v-tooltip
                  bottom
                  max-width="500px"
                >
                  <template #activator="{props}">
                    <v-btn
                      icon
                      size="small"
                      variant="plain"
                      v-bind="props"
                    >
                      <v-icon>mdi-help-circle</v-icon>
                    </v-btn>
                  </template>
                  <div
                    v-for="role in permissionHelpText"
                    :key="role.title"
                    class="pb-2"
                  >
                    <strong>{{ role.title }}: </strong><span>{{ role.description }}</span>
                  </div>
                </v-tooltip>
              </template>
            </v-select>
          </div>
        </v-card>
        <v-btn
          icon
          variant="plain"
          :disabled="!isOwner() || currentUserOrcid === contributor.orcid || undefined"
          @click="studyForm.contributors.splice(i, 1)"
        >
          <v-icon>mdi-minus-circle</v-icon>
        </v-btn>
      </div>
      <v-btn-grey
        :disabled="!canEditSubmissionMetadata()"
        class="mb-4"
        @click="addContributor"
      >
        <v-icon class="pr-1">
          mdi-plus-circle
        </v-icon>
        Add Contributor
      </v-btn-grey>

      <div class="text-h4 mt-8">
        Data DOIs
      </div>
      <div class="text-body-1 mb-2">
        Data DOIs for this study
      </div>
      <div
        v-for="_, i in studyForm.dataDois"
        :key="`dataDois${i}`"
        class="d-flex"
      >
        <v-card class="d-flex flex-column flex-fill pa-4 mb-4">
          <div class="d-flex">
            <v-text-field
              v-if="studyForm.dataDois !== null"
              v-model="studyForm.dataDois[i]!.value"
              label="Data DOI value *"
              :hint="Definitions.dataDoiValue"
              persistent-hint
              variant="outlined"
              required
              class="mb-2 mr-3"
              :rules="requiredRules('DOI value must be provided',[
                v => checkDoiFormat(v) || 'DOI must be valid',
              ])"
              @change="revalidate()"
            >
              <template #message="{ message }">
                <span v-html="message" />
              </template>
            </v-text-field>
            <v-select
              v-if="studyForm.dataDois !== null"
              v-model="studyForm.dataDois[i]!.provider"
              label="Data DOI Provider *"
              :hint="Definitions.dataDoiProvider"
              :items="doiProviderValues"
              item-title="text"
              item-value="value"
              persistent-hint
              variant="outlined"
              clearable
              class="mb-2 mr-3"
              :rules="studyForm.dataDois[i]?.provider ? undefined : ['A provider must be selected.']"
            >
              <template #message="{ message }">
                <span v-html="message" />
              </template>
            </v-select>
          </div>
        </v-card>
        <v-btn
          v-if="studyForm.dataDois !== null"
          icon
          variant="plain"
          :disabled="!isOwner()"
          @click="studyForm.dataDois.splice(i, 1)"
        >
          <v-icon>mdi-minus-circle</v-icon>
        </v-btn>
      </div>
      <v-btn-grey
        class="mb-4"
        :disabled="!canEditSubmissionMetadata()"
        @click="addDataDoi"
      >
        <v-icon class="pr-1">
          mdi-plus-circle
        </v-icon>
        Add Data DOI
      </v-btn-grey>

      <div class="text-h4 mt-8">
        External Identifiers
      </div>
      <div class="stack-md">
        <v-text-field
          v-model="studyForm.GOLDStudyId"
          label="GOLD Study ID"
          :hint="Definitions.studyGoldID"
          persistent-hint
          variant="outlined"
        />
        <v-text-field
          v-model="studyForm.NCBIBioProjectId"
          label="NCBI BioProject Accession"
          :hint="Definitions.studyNCBIBioProjectAccession"
          persistent-hint
          variant="outlined"
        />
        <v-combobox
          v-model="studyForm.alternativeNames"
          label="Alternative Names / IDs"
          :hint="Definitions.studyAlternativeNames"
          persistent-hint
          deletable-chips
          multiple
          variant="outlined"
          chips
          small-chips
          append-icon=""
        />
      </div>
    </v-form>

    <strong>* indicates required field</strong>

    <div class="d-flex mt-5">
<<<<<<< HEAD
      <v-btn
        color="gray"
        :to="{ name: 'Submission Summary' }"
        @click="revalidate()"
      >
        <v-icon class="pr-2">
          mdi-arrow-left-circle
        </v-icon>
        Go to Submission Summary
      </v-btn>
=======
      <v-btn-grey :to="{ name: 'Submission Home' }">
        <v-icon class="pr-2">
          mdi-arrow-left-circle
        </v-icon>
        Go to previous step
      </v-btn-grey>
>>>>>>> cf7c2dc8
      <v-spacer />
      <v-btn
        color="primary"
        :to="{ name: 'Multiomics Form' }"
        @click="revalidate()"
      >
        Go to Multi-Omics Form
        <v-icon class="pl-2">
          mdi-arrow-right-circle
        </v-icon>
      </v-btn>
    </div>
  </div>
</template><|MERGE_RESOLUTION|>--- conflicted
+++ resolved
@@ -187,69 +187,6 @@
       style="max-width: 1000px;"
       :disabled="!canEditSubmissionMetadata()"
     >
-<<<<<<< HEAD
-      <v-text-field
-        v-model="studyForm.studyName"
-        :rules="requiredRules('Name is required',[
-          v => v.length > 6 || 'Study name too short',
-        ])"
-        validate-on-blur
-        label="Study Name *"
-        :hint="Definitions.studyName"
-        persistent-hint
-        variant="outlined"
-        dense
-        class="my-2"
-        @change="revalidate()"
-      />
-      <v-textarea
-        v-model="studyForm.description"
-        label="Study Description"
-        :hint="Definitions.studyDescription"
-        persistent-hint
-        variant="outlined"
-        dense
-        class="my-2"
-      >
-        <template #message="{ message }">
-          <span v-html="message" />
-        </template>
-      </v-textarea>
-      <v-combobox
-        v-model="studyForm.linkOutWebpage"
-        label="Webpage Links"
-        :hint="Definitions.linkOutWebpage"
-        persistent-hint
-        variant="outlined"
-        dense
-        multiple
-        small-chips
-        clearable
-        class="my-2"
-      />
-      <v-text-field
-        v-model="studyForm.notes"
-        label="Optional Notes"
-        :hint="Definitions.studyOptionalNotes"
-        persistent-hint
-        variant="outlined"
-        dense
-        class="my-2"
-      />
-      <ImageUpload
-        input-label="Study Image"
-        :input-hint="Definitions.studyImage"
-        input-icon="mdi-image"
-        :image-url="primaryStudyImageUrl"
-        image-type="primary_study_image"
-        @on-upload-success="(updated) => {
-          primaryStudyImageUrl = updated.primary_study_image_url;
-        }"
-        @on-delete-success="() => {
-          primaryStudyImageUrl = null
-        }"
-      />
-=======
       <div class="stack-md">
         <v-text-field
           v-model="studyForm.studyName"
@@ -261,6 +198,7 @@
           :hint="Definitions.studyName"
           persistent-hint
           variant="outlined"
+          @change="revalidate()"
         />
         <v-textarea
           v-model="studyForm.description"
@@ -304,34 +242,29 @@
           }"
         />
       </div>
->>>>>>> cf7c2dc8
 
       <div class="text-h4 mt-8">
         Principal Investigator
       </div>
-<<<<<<< HEAD
-      <v-text-field
-        v-model="studyForm.piName"
-        label="Name"
-        :hint="Definitions.piName"
-        persistent-hint
-        variant="outlined"
-        dense
-        class="my-2"
-      />
-      <v-text-field
-        v-model="studyForm.piEmail"
-        label="Email *"
-        :rules="requiredRules('E-mail is required',[
-          v => /.+@.+\..+/.test(v) || 'E-mail must be valid',
-        ])"
-        :hint="Definitions.piEmail"
-        persistent-hint
-        type="email"
-        required
-        variant="outlined"
-        dense
-        class="my-2"
+      <div class="stack-md">
+        <v-text-field
+          v-model="studyForm.piName"
+          label="Name"
+          :hint="Definitions.piName"
+          persistent-hint
+          variant="outlined"
+        />
+        <v-text-field
+          v-model="studyForm.piEmail"
+          label="Email *"
+          :rules="requiredRules('E-mail is required',[
+            v => /.+@.+\..+/.test(v) || 'E-mail must be valid',
+          ])"
+          :hint="Definitions.piEmail"
+          persistent-hint
+          type="email"
+          required
+          variant="outlined"
         @change="revalidate()"
       />
       <v-text-field
@@ -341,55 +274,7 @@
         variant="outlined"
         :hint="Definitions.piOrcid"
         persistent-hint
-        dense
-        class="my-2"
-      >
-        <template #message="{ message }">
-          <span v-html="message" />
-        </template>
-      </v-text-field>
-      <ImageUpload
-        is-avatar
-        input-label="Image"
-        :input-hint="Definitions.piHeadshotImage"
-        input-icon="mdi-account-box"
-        :image-url="piImageUrl"
-        image-type="pi_image"
-        @on-upload-success="(updated) => {
-          piImageUrl = updated.pi_image_url;
-        }"
-        @on-delete-success="() => {
-          piImageUrl = null
-        }"
-      />
-=======
-      <div class="stack-md">
-        <v-text-field
-          v-model="studyForm.piName"
-          label="Name"
-          :hint="Definitions.piName"
-          persistent-hint
-          variant="outlined"
-        />
-        <v-text-field
-          v-model="studyForm.piEmail"
-          label="Email *"
-          :rules="requiredRules('E-mail is required',[
-            v => /.+@.+\..+/.test(v) || 'E-mail must be valid',
-          ])"
-          :hint="Definitions.piEmail"
-          persistent-hint
-          type="email"
-          required
-          variant="outlined"
-        />
-        <v-text-field
-          v-model="studyForm.piOrcid"
-          label="ORCID iD"
-          :disabled="!isOwner() || currentUserOrcid === studyForm.piOrcid || undefined"
-          variant="outlined"
-          :hint="Definitions.piOrcid"
-          persistent-hint
+
         >
           <template #message="{ message }">
             <span v-html="message" />
@@ -410,7 +295,6 @@
           }"
         />
       </div>
->>>>>>> cf7c2dc8
 
       <div class="text-h4 mt-8">
         Funding Sources
@@ -432,15 +316,9 @@
               :hint="Definitions.fundingSources"
               persistent-hint
               variant="outlined"
-<<<<<<< HEAD
-              dense
-              class="mb-2 mr-3"
+              class="mr-3"
               :error-messages="studyForm.fundingSources[i] ? undefined : ['Funding source cannot be empty.']"
               @change="revalidate()"
-=======
-              class="mr-3"
-              :error-messages="studyForm.fundingSources[i] ? undefined : ['Field cannot be empty.']"
->>>>>>> cf7c2dc8
             >
               <template #message="{ message }">
                 <span v-html="message" />
@@ -488,14 +366,9 @@
               :hint="Definitions.contributorFullName"
               variant="outlined"
               persistent-hint
-<<<<<<< HEAD
               :error-messages="contributor.name ? undefined : ['Contributor Name cannot be empty.']"
-              class="mb-2 mr-3"
+              class="mr-3"
               @change="revalidate()"
-=======
-              :error-messages="contributor.name ? undefined : ['Field cannot be empty.']"
-              class="mr-3"
->>>>>>> cf7c2dc8
             />
             <v-text-field
               v-model="contributor.orcid"
@@ -525,12 +398,8 @@
               small-chips
               persistent-hint
               :error-messages="!contributor.roles || contributor.roles.length === 0 ? ['At least one role is required'] : undefined"
-<<<<<<< HEAD
-              class="mb-2 mr-3"
+              class="mr-3"
               @change="revalidate()"
-=======
-              class="mr-3"
->>>>>>> cf7c2dc8
             >
               <template #message="{ message }">
                 <span v-html="message" />
@@ -705,25 +574,13 @@
     <strong>* indicates required field</strong>
 
     <div class="d-flex mt-5">
-<<<<<<< HEAD
-      <v-btn
-        color="gray"
-        :to="{ name: 'Submission Summary' }"
-        @click="revalidate()"
-      >
+      <v-btn-grey :to="{ name: 'Submission Summary' }"
+        @click="revalidate()">
         <v-icon class="pr-2">
           mdi-arrow-left-circle
         </v-icon>
         Go to Submission Summary
-      </v-btn>
-=======
-      <v-btn-grey :to="{ name: 'Submission Home' }">
-        <v-icon class="pr-2">
-          mdi-arrow-left-circle
-        </v-icon>
-        Go to previous step
       </v-btn-grey>
->>>>>>> cf7c2dc8
       <v-spacer />
       <v-btn
         color="primary"
