--- conflicted
+++ resolved
@@ -22,16 +22,11 @@
   <div>
     <template v-if="me">
       <v-btn
-<<<<<<< HEAD
-        text
-        color="grey darken-2"
-        :href="orcid ? `https://orcid.org/${orcid}` : ''"
-=======
         :text="!nav"
         :plain="nav"
         :small="nav"
         :ripple="!nav"
->>>>>>> 3dca1bc8
+        :href="orcid ? `https://orcid.org/${orcid}` : ''"
       >
         <v-icon left>
           mdi-account-circle
