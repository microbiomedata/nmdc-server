<<<<<<< HEAD
<script lang="ts">
import {
  defineComponent,
  onMounted,
  onUnmounted,
  watch,
  ref,
} from '@vue/composition-api';
import AppHeader from '@/components/Presentation/AppHeader.vue';
import UserEmailModal from './views/SubmissionPortal/Components/UserEmailModal.vue';
import { stateRefs, init } from '@/store/';
import { useRouter } from '@/use/useRouter';
=======
<script lang="ts" setup>
import { onMounted, onUnmounted } from 'vue';
import { useRouter } from 'vue-router';
>>>>>>> fc99d078
import { api, REFRESH_TOKEN_EXPIRED_EVENT, RefreshTokenExchangeError } from '@/data/api';
import { init, stateRefs } from '@/store/';

<<<<<<< HEAD
export default defineComponent({
  name: 'App',
  components: { AppHeader, UserEmailModal },
  setup() {
    const router = useRouter();
=======
const router = useRouter();
>>>>>>> fc99d078

const handleRefreshTokenExpired = () => {
  stateRefs.user.value = null;
  if (router) {
    init(router, false);
  }
};

<<<<<<< HEAD
    const { user } = stateRefs;

    const showEmailModal = ref(false);

    watch(
      user,
      (newUser) => {
        const missingEmail = !!newUser && !newUser.email?.trim();
        showEmailModal.value = missingEmail;
      },
      { immediate: true },
    );

    onMounted(async () => {
      window.addEventListener(REFRESH_TOKEN_EXPIRED_EVENT, handleRefreshTokenExpired);
=======
onMounted(async () => {
  window.addEventListener(REFRESH_TOKEN_EXPIRED_EVENT, handleRefreshTokenExpired);
>>>>>>> fc99d078

  if (!router) {
    return;
  }
  if (router.currentRoute.value.path === '/login') {
    // init() will be called in the LoginPage component in this case
    return;
  }
  // The first time the app is loaded, there will not yet be an access token configured on
  // the API client. There *may* be a refresh token in storage, so attempt to exchange it
  // before calling the init() function. The exchangeRefreshToken function will throw a
  // RefreshTokenExchangeError if the refresh token is invalid or expired. If that or any other
  // exception is thrown during the exchange, we still want to call init() to finish setting up
  // the app, but we don't want to re-throw the error.
  try {
    await api.exchangeRefreshToken();
  } catch (error) {
    if (!(error instanceof RefreshTokenExchangeError)) {
      throw error;
    }
  } finally {
    await init(router);
  }
});

<<<<<<< HEAD
    return {
      stateRefs,
      showEmailModal,
    };
  },
=======
onUnmounted(() => {
  window.removeEventListener(REFRESH_TOKEN_EXPIRED_EVENT, handleRefreshTokenExpired);
>>>>>>> fc99d078
});
</script>

<template>
  <v-layout>
    <app-header />
<<<<<<< HEAD
    <keep-alive>
      <router-view />
    </keep-alive>
    <user-email-modal v-model="showEmailModal" />
  </v-app>
=======
    <router-view />
  </v-layout>
>>>>>>> fc99d078
</template><|MERGE_RESOLUTION|>--- conflicted
+++ resolved
@@ -1,4 +1,3 @@
-<<<<<<< HEAD
 <script lang="ts">
 import {
   defineComponent,
@@ -11,23 +10,14 @@
 import UserEmailModal from './views/SubmissionPortal/Components/UserEmailModal.vue';
 import { stateRefs, init } from '@/store/';
 import { useRouter } from '@/use/useRouter';
-=======
-<script lang="ts" setup>
-import { onMounted, onUnmounted } from 'vue';
-import { useRouter } from 'vue-router';
->>>>>>> fc99d078
 import { api, REFRESH_TOKEN_EXPIRED_EVENT, RefreshTokenExchangeError } from '@/data/api';
 import { init, stateRefs } from '@/store/';
 
-<<<<<<< HEAD
 export default defineComponent({
   name: 'App',
   components: { AppHeader, UserEmailModal },
   setup() {
     const router = useRouter();
-=======
-const router = useRouter();
->>>>>>> fc99d078
 
 const handleRefreshTokenExpired = () => {
   stateRefs.user.value = null;
@@ -36,7 +26,6 @@
   }
 };
 
-<<<<<<< HEAD
     const { user } = stateRefs;
 
     const showEmailModal = ref(false);
@@ -52,10 +41,6 @@
 
     onMounted(async () => {
       window.addEventListener(REFRESH_TOKEN_EXPIRED_EVENT, handleRefreshTokenExpired);
-=======
-onMounted(async () => {
-  window.addEventListener(REFRESH_TOKEN_EXPIRED_EVENT, handleRefreshTokenExpired);
->>>>>>> fc99d078
 
   if (!router) {
     return;
@@ -81,30 +66,20 @@
   }
 });
 
-<<<<<<< HEAD
     return {
       stateRefs,
       showEmailModal,
     };
   },
-=======
-onUnmounted(() => {
-  window.removeEventListener(REFRESH_TOKEN_EXPIRED_EVENT, handleRefreshTokenExpired);
->>>>>>> fc99d078
 });
 </script>
 
 <template>
   <v-layout>
     <app-header />
-<<<<<<< HEAD
     <keep-alive>
       <router-view />
     </keep-alive>
     <user-email-modal v-model="showEmailModal" />
   </v-app>
-=======
-    <router-view />
-  </v-layout>
->>>>>>> fc99d078
 </template>